using System;
using System.Security.Cryptography;
using Libplanet.Blockchain;
using Libplanet.Blockchain.Policies;
using Libplanet.Blocks;
using Libplanet.Tests.Common.Action;
using Libplanet.Tests.Fixtures;
using Libplanet.Tests.Store;
using Xunit;
using Xunit.Abstractions;
using static Libplanet.Tests.TestUtils;

namespace Libplanet.Tests.Blocks
{
    // FIXME: The most of the following tests are duplicated in PreEvaluationBlockHeaderTest.
    public class PreEvaluationBlockTest : PreEvaluationBlockHeaderTest
    {
        private readonly ITestOutputHelper _output;

        public PreEvaluationBlockTest(ITestOutputHelper output)
        {
            _output = output;
        }

        [Fact]
<<<<<<< HEAD
=======
        public override void UnsafeConstructor()
        {
            BlockContent<Arithmetic> content = _contents.Genesis.Copy();
            var preEvalBlock =
                new PreEvaluationBlock<Arithmetic>(content, _validGenesisProof);
            AssertBlockContentsEqual(content, preEvalBlock);
            AssertBytesEqual(_validGenesisProof.Nonce, preEvalBlock.Nonce);
            AssertBytesEqual(_validGenesisProof.PreEvaluationHash, preEvalBlock.PreEvaluationHash);

            content = _contents.Block1.Copy();
            preEvalBlock = new PreEvaluationBlock<Arithmetic>(content, _validBlock1Proof);
            AssertBlockContentsEqual(content, preEvalBlock);
            AssertBytesEqual(_validBlock1Proof.Nonce, preEvalBlock.Nonce);
            AssertBytesEqual(_validBlock1Proof.PreEvaluationHash, preEvalBlock.PreEvaluationHash);

            Assert.Throws<InvalidBlockNonceException>(
                () => new PreEvaluationBlock<Arithmetic>(content, _invalidBlock1Proof)
            );

            content = _contents.Block1.Copy();
            content.PreviousHash = null;
            Assert.Throws<InvalidBlockPreviousHashException>(
                () => new PreEvaluationBlock<Arithmetic>(content, _validBlock1Proof)
            );

            content = _contents.Genesis.Copy();
            content.PreviousHash = _contents.GenesisHash;
            Assert.Throws<InvalidBlockPreviousHashException>(
                () => new PreEvaluationBlock<Arithmetic>(content, _validGenesisProof)
            );

            content = _contents.Block1.Copy();
            content.Difficulty = 0L;
            Assert.Throws<InvalidBlockDifficultyException>(
                () => new PreEvaluationBlock<Arithmetic>(content, _validBlock1Proof.Nonce)
            );

            content = _contents.Genesis.Copy();
            content.Difficulty = 1L;
            Assert.Throws<InvalidBlockDifficultyException>(
                () => new PreEvaluationBlock<Arithmetic>(content, _validGenesisProof)
            );

            content = _contents.Genesis.Copy();
            content.TotalDifficulty = 1;
            Assert.Throws<InvalidBlockTotalDifficultyException>(
                () => new PreEvaluationBlock<Arithmetic>(content, _validGenesisProof)
            );
        }

        [Fact]
        public override void SafeConstructorWithPreEvaluationHash()
        {
            BlockContent<Arithmetic> content = _contents.Genesis.Copy();
            var preEvalBlock = new PreEvaluationBlock<Arithmetic>(
                content,
                nonce: _validGenesisProof.Nonce,
                preEvaluationHash: _validGenesisProof.PreEvaluationHash
            );
            AssertBlockContentsEqual(content, preEvalBlock);
            AssertBytesEqual(_validGenesisProof.Nonce, preEvalBlock.Nonce);
            AssertBytesEqual(_validGenesisProof.PreEvaluationHash, preEvalBlock.PreEvaluationHash);

            content = _contents.Block1.Copy();
            preEvalBlock = new PreEvaluationBlock<Arithmetic>(
                content,
                nonce: _validBlock1Proof.Nonce,
                preEvaluationHash: _validBlock1Proof.PreEvaluationHash
            );
            AssertBlockContentsEqual(content, preEvalBlock);
            AssertBytesEqual(_validBlock1Proof.Nonce, preEvalBlock.Nonce);
            AssertBytesEqual(_validBlock1Proof.PreEvaluationHash, preEvalBlock.PreEvaluationHash);

            // Mutating the BlockContent<T> instance does not affect PreEvaluatingBlock<T> instance:
            content.Index++;
            Assert.Equal(_contents.Block1.Index, preEvalBlock.Index);

            content = _contents.Block1.Copy();
            Assert.Throws<InvalidBlockNonceException>(() =>
                new PreEvaluationBlock<Arithmetic>(
                    content,
                    nonce: _invalidBlock1Proof.Nonce,
                    preEvaluationHash: _invalidBlock1Proof.PreEvaluationHash
                )
            );
            Assert.Throws<InvalidBlockPreEvaluationHashException>(() =>
                new PreEvaluationBlock<Arithmetic>(
                    content,
                    nonce: _validBlock1Proof.Nonce,
                    preEvaluationHash: _invalidBlock1Proof.PreEvaluationHash
                )
            );
        }

        [Fact]
        public override void SafeConstructorWithoutPreEvaluationHash()
        {
            BlockContent<Arithmetic> content = _contents.Genesis.Copy();
            var preEvalBlock = new PreEvaluationBlock<Arithmetic>(
                content,
                nonce: _validGenesisProof.Nonce
            );
            AssertBlockContentsEqual(content, preEvalBlock);
            AssertBytesEqual(_validGenesisProof.Nonce, preEvalBlock.Nonce);
            AssertBytesEqual(_validGenesisProof.PreEvaluationHash, preEvalBlock.PreEvaluationHash);

            content = _contents.Block1.Copy();
            preEvalBlock = new PreEvaluationBlock<Arithmetic>(
                content,
                nonce: _validBlock1Proof.Nonce
            );
            AssertBlockContentsEqual(content, preEvalBlock);
            AssertBytesEqual(_validBlock1Proof.Nonce, preEvalBlock.Nonce);
            AssertBytesEqual(_validBlock1Proof.PreEvaluationHash, preEvalBlock.PreEvaluationHash);

            // Mutating the BlockContent<T> instance does not affect PreEvaluatingBlock<T> instance:
            content.Index++;
            Assert.Equal(_contents.Block1.Index, preEvalBlock.Index);

            Assert.Throws<InvalidBlockNonceException>(() =>
                new PreEvaluationBlock<Arithmetic>(
                    _contents.Block1,
                    nonce: _invalidBlock1Proof.Nonce
                )
            );

            content = _contents.Block1.Copy();
            content.PreviousHash = null;
            Assert.Throws<InvalidBlockPreviousHashException>(
                () => new PreEvaluationBlock<Arithmetic>(content, _validBlock1Proof.Nonce)
            );

            content = _contents.Genesis.Copy();
            content.PreviousHash = _contents.GenesisHash;
            Assert.Throws<InvalidBlockPreviousHashException>(
                () => new PreEvaluationBlock<Arithmetic>(content, _validGenesisProof.Nonce)
            );

            content = _contents.Block1.Copy();
            content.Difficulty = 0L;
            Assert.Throws<InvalidBlockDifficultyException>(
                () => new PreEvaluationBlock<Arithmetic>(content, _validBlock1Proof.Nonce)
            );

            content = _contents.Genesis.Copy();
            content.Difficulty = 1L;
            Assert.Throws<InvalidBlockDifficultyException>(
                () => new PreEvaluationBlock<Arithmetic>(content, _validGenesisProof)
            );

            content = _contents.Genesis.Copy();
            content.TotalDifficulty = 1;
            Assert.Throws<InvalidBlockTotalDifficultyException>(
                () => new PreEvaluationBlock<Arithmetic>(content, _validGenesisProof)
            );
        }

        [Fact]
        public override void DontCheckPreEvaluationHashWithProtocolVersion0()
        {
            // Since PreEvaluationHash comparison between the actual and the expected was not
            // implemented in ProtocolVersion == 0, we need to maintain this bug on
            // ProtocolVersion < 1 for backward compatibility:
            BlockContent<Arithmetic> contentPv0 = _contents.Block1.Copy();
            contentPv0.ProtocolVersion = 0;
            contentPv0.PublicKey = null;
            contentPv0.Timestamp += TimeSpan.FromSeconds(1);
            var preEvalBlockPv0 = new PreEvaluationBlock<Arithmetic>(
                contentPv0,
                nonce: _validBlock1Proof.Nonce,
                preEvaluationHash: _validBlock1Proof.PreEvaluationHash
            );
            AssertBlockContentsEqual(contentPv0, preEvalBlockPv0);
            AssertBytesEqual(_validBlock1Proof.Nonce, preEvalBlockPv0.Nonce);
            AssertBytesEqual(
                _validBlock1Proof.PreEvaluationHash,
                preEvalBlockPv0.PreEvaluationHash
            );

            // However, such bug must be fixed after ProtocolVersion > 0:
            BlockContent<Arithmetic> contentPv1 = _contents.Block1.Copy();
            contentPv1.PublicKey = null;
            contentPv1.Timestamp += TimeSpan.FromSeconds(1);
            Assert.Throws<InvalidBlockPreEvaluationHashException>(() =>
                new PreEvaluationBlock<Arithmetic>(
                    contentPv1,
                    nonce: _validBlock1Proof.Nonce,
                    preEvaluationHash: _validBlock1Proof.PreEvaluationHash
                )
            );
        }

        [Fact]
>>>>>>> 37ff4659
        public void Evaluate()
        {
            Address address = _contents.Tx0InBlock1.Signer;
            var blockAction = new SetStatesAtBlock(address, (Bencodex.Types.Integer)123, 0);
            var policy = new BlockPolicy<Arithmetic>(
                blockAction: blockAction,
                blockInterval: TimeSpan.FromMilliseconds(3 * 60 * 60 * 1000),
                minimumDifficulty: 2,
                difficultyStability: 1
            );
            var stagePolicy = new VolatileStagePolicy<Arithmetic>();

            PreEvaluationBlock<Arithmetic> preEvalGenesis =
                _contents.Genesis.Mine();

            using (var fx = new MemoryStoreFixture())
            {
                Block<Arithmetic> genesis = preEvalGenesis.Evaluate(
                    privateKey: _contents.GenesisKey,
                    blockAction: blockAction,
                    nativeTokenPredicate: _ => true,
                    stateStore: fx.StateStore
                );
                AssertPreEvaluationBlocksEqual(preEvalGenesis, genesis);
                _output.WriteLine("#1: {0}", genesis);

                var blockChain = new BlockChain<Arithmetic>(
                    policy,
                    stagePolicy,
                    fx.Store,
                    fx.StateStore,
                    genesis
                );
                AssertBencodexEqual((Bencodex.Types.Integer)123, blockChain.GetState(address));

                HashDigest<SHA256> identicalGenesisStateRootHash =
                    preEvalGenesis.DetermineStateRootHash(blockChain);
                AssertBytesEqual(genesis.StateRootHash, identicalGenesisStateRootHash);

                BlockContent<Arithmetic> content1 = _contents.Block1;
                content1.PreviousHash = genesis.Hash;
                content1.Difficulty = 2;
                content1.Transactions = new[] { _contents.Tx0InBlock1 };
                PreEvaluationBlock<Arithmetic> preEval1 = content1.Mine();

                Block<Arithmetic> block1 = preEval1.Evaluate(_contents.Block1Key, blockChain);
                AssertPreEvaluationBlocksEqual(preEval1, block1);
                _output.WriteLine("#1: {0}", block1);

                HashDigest<SHA256> identicalBlock1StateRootHash =
                    preEval1.DetermineStateRootHash(blockChain);
                AssertBytesEqual(block1.StateRootHash, identicalBlock1StateRootHash);

                blockChain.Append(block1);
                AssertBencodexEqual((Bencodex.Types.Integer)158, blockChain.GetState(address));
            }
        }

        [Fact]
        public void DetermineStateRootHash()
        {
            Address address = _contents.Tx0InBlock1.Signer;
            var blockAction = new SetStatesAtBlock(address, (Bencodex.Types.Integer)123, 0);
            var policy = new BlockPolicy<Arithmetic>(
                blockAction: blockAction,
                blockInterval: TimeSpan.FromMilliseconds(3 * 60 * 60 * 1000),
                minimumDifficulty: 2,
                difficultyStability: 1
            );
            var stagePolicy = new VolatileStagePolicy<Arithmetic>();

            PreEvaluationBlock<Arithmetic> preEvalGenesis =
                _contents.Genesis.Mine();

            using (var fx = new MemoryStoreFixture())
            {
                HashDigest<SHA256> genesisStateRootHash = preEvalGenesis.DetermineStateRootHash(
                    blockAction: blockAction,
                    nativeTokenPredicate: _ => true,
                    stateStore: fx.StateStore
                );
                _output.WriteLine("#0 StateRootHash: {0}", genesisStateRootHash);
                Block<Arithmetic> genesis =
                    preEvalGenesis.Sign(_contents.GenesisKey, genesisStateRootHash);
                _output.WriteLine("#1: {0}", genesis);

                var blockChain = new BlockChain<Arithmetic>(
                    policy,
                    stagePolicy,
                    fx.Store,
                    fx.StateStore,
                    genesis
                );
                AssertBencodexEqual((Bencodex.Types.Integer)123, blockChain.GetState(address));

                HashDigest<SHA256> identicalGenesisStateRootHash =
                    preEvalGenesis.DetermineStateRootHash(blockChain);
                AssertBytesEqual(genesisStateRootHash, identicalGenesisStateRootHash);

                BlockContent<Arithmetic> content1 = _contents.Block1;
                content1.PreviousHash = genesis.Hash;
                content1.Difficulty = 2;
                content1.Transactions = new[] { _contents.Tx0InBlock1 };
                PreEvaluationBlock<Arithmetic> preEval1 = content1.Mine();

                HashDigest<SHA256> b1StateRootHash = preEval1.DetermineStateRootHash(blockChain);
                _output.WriteLine("#1 StateRootHash: {0}", b1StateRootHash);
                Block<Arithmetic> block1 = preEval1.Sign(_contents.Block1Key, b1StateRootHash);
                _output.WriteLine("#1: {0}", block1);

                blockChain.Append(block1);
                AssertBencodexEqual((Bencodex.Types.Integer)158, blockChain.GetState(address));
            }
        }
    }
}<|MERGE_RESOLUTION|>--- conflicted
+++ resolved
@@ -23,202 +23,6 @@
         }
 
         [Fact]
-<<<<<<< HEAD
-=======
-        public override void UnsafeConstructor()
-        {
-            BlockContent<Arithmetic> content = _contents.Genesis.Copy();
-            var preEvalBlock =
-                new PreEvaluationBlock<Arithmetic>(content, _validGenesisProof);
-            AssertBlockContentsEqual(content, preEvalBlock);
-            AssertBytesEqual(_validGenesisProof.Nonce, preEvalBlock.Nonce);
-            AssertBytesEqual(_validGenesisProof.PreEvaluationHash, preEvalBlock.PreEvaluationHash);
-
-            content = _contents.Block1.Copy();
-            preEvalBlock = new PreEvaluationBlock<Arithmetic>(content, _validBlock1Proof);
-            AssertBlockContentsEqual(content, preEvalBlock);
-            AssertBytesEqual(_validBlock1Proof.Nonce, preEvalBlock.Nonce);
-            AssertBytesEqual(_validBlock1Proof.PreEvaluationHash, preEvalBlock.PreEvaluationHash);
-
-            Assert.Throws<InvalidBlockNonceException>(
-                () => new PreEvaluationBlock<Arithmetic>(content, _invalidBlock1Proof)
-            );
-
-            content = _contents.Block1.Copy();
-            content.PreviousHash = null;
-            Assert.Throws<InvalidBlockPreviousHashException>(
-                () => new PreEvaluationBlock<Arithmetic>(content, _validBlock1Proof)
-            );
-
-            content = _contents.Genesis.Copy();
-            content.PreviousHash = _contents.GenesisHash;
-            Assert.Throws<InvalidBlockPreviousHashException>(
-                () => new PreEvaluationBlock<Arithmetic>(content, _validGenesisProof)
-            );
-
-            content = _contents.Block1.Copy();
-            content.Difficulty = 0L;
-            Assert.Throws<InvalidBlockDifficultyException>(
-                () => new PreEvaluationBlock<Arithmetic>(content, _validBlock1Proof.Nonce)
-            );
-
-            content = _contents.Genesis.Copy();
-            content.Difficulty = 1L;
-            Assert.Throws<InvalidBlockDifficultyException>(
-                () => new PreEvaluationBlock<Arithmetic>(content, _validGenesisProof)
-            );
-
-            content = _contents.Genesis.Copy();
-            content.TotalDifficulty = 1;
-            Assert.Throws<InvalidBlockTotalDifficultyException>(
-                () => new PreEvaluationBlock<Arithmetic>(content, _validGenesisProof)
-            );
-        }
-
-        [Fact]
-        public override void SafeConstructorWithPreEvaluationHash()
-        {
-            BlockContent<Arithmetic> content = _contents.Genesis.Copy();
-            var preEvalBlock = new PreEvaluationBlock<Arithmetic>(
-                content,
-                nonce: _validGenesisProof.Nonce,
-                preEvaluationHash: _validGenesisProof.PreEvaluationHash
-            );
-            AssertBlockContentsEqual(content, preEvalBlock);
-            AssertBytesEqual(_validGenesisProof.Nonce, preEvalBlock.Nonce);
-            AssertBytesEqual(_validGenesisProof.PreEvaluationHash, preEvalBlock.PreEvaluationHash);
-
-            content = _contents.Block1.Copy();
-            preEvalBlock = new PreEvaluationBlock<Arithmetic>(
-                content,
-                nonce: _validBlock1Proof.Nonce,
-                preEvaluationHash: _validBlock1Proof.PreEvaluationHash
-            );
-            AssertBlockContentsEqual(content, preEvalBlock);
-            AssertBytesEqual(_validBlock1Proof.Nonce, preEvalBlock.Nonce);
-            AssertBytesEqual(_validBlock1Proof.PreEvaluationHash, preEvalBlock.PreEvaluationHash);
-
-            // Mutating the BlockContent<T> instance does not affect PreEvaluatingBlock<T> instance:
-            content.Index++;
-            Assert.Equal(_contents.Block1.Index, preEvalBlock.Index);
-
-            content = _contents.Block1.Copy();
-            Assert.Throws<InvalidBlockNonceException>(() =>
-                new PreEvaluationBlock<Arithmetic>(
-                    content,
-                    nonce: _invalidBlock1Proof.Nonce,
-                    preEvaluationHash: _invalidBlock1Proof.PreEvaluationHash
-                )
-            );
-            Assert.Throws<InvalidBlockPreEvaluationHashException>(() =>
-                new PreEvaluationBlock<Arithmetic>(
-                    content,
-                    nonce: _validBlock1Proof.Nonce,
-                    preEvaluationHash: _invalidBlock1Proof.PreEvaluationHash
-                )
-            );
-        }
-
-        [Fact]
-        public override void SafeConstructorWithoutPreEvaluationHash()
-        {
-            BlockContent<Arithmetic> content = _contents.Genesis.Copy();
-            var preEvalBlock = new PreEvaluationBlock<Arithmetic>(
-                content,
-                nonce: _validGenesisProof.Nonce
-            );
-            AssertBlockContentsEqual(content, preEvalBlock);
-            AssertBytesEqual(_validGenesisProof.Nonce, preEvalBlock.Nonce);
-            AssertBytesEqual(_validGenesisProof.PreEvaluationHash, preEvalBlock.PreEvaluationHash);
-
-            content = _contents.Block1.Copy();
-            preEvalBlock = new PreEvaluationBlock<Arithmetic>(
-                content,
-                nonce: _validBlock1Proof.Nonce
-            );
-            AssertBlockContentsEqual(content, preEvalBlock);
-            AssertBytesEqual(_validBlock1Proof.Nonce, preEvalBlock.Nonce);
-            AssertBytesEqual(_validBlock1Proof.PreEvaluationHash, preEvalBlock.PreEvaluationHash);
-
-            // Mutating the BlockContent<T> instance does not affect PreEvaluatingBlock<T> instance:
-            content.Index++;
-            Assert.Equal(_contents.Block1.Index, preEvalBlock.Index);
-
-            Assert.Throws<InvalidBlockNonceException>(() =>
-                new PreEvaluationBlock<Arithmetic>(
-                    _contents.Block1,
-                    nonce: _invalidBlock1Proof.Nonce
-                )
-            );
-
-            content = _contents.Block1.Copy();
-            content.PreviousHash = null;
-            Assert.Throws<InvalidBlockPreviousHashException>(
-                () => new PreEvaluationBlock<Arithmetic>(content, _validBlock1Proof.Nonce)
-            );
-
-            content = _contents.Genesis.Copy();
-            content.PreviousHash = _contents.GenesisHash;
-            Assert.Throws<InvalidBlockPreviousHashException>(
-                () => new PreEvaluationBlock<Arithmetic>(content, _validGenesisProof.Nonce)
-            );
-
-            content = _contents.Block1.Copy();
-            content.Difficulty = 0L;
-            Assert.Throws<InvalidBlockDifficultyException>(
-                () => new PreEvaluationBlock<Arithmetic>(content, _validBlock1Proof.Nonce)
-            );
-
-            content = _contents.Genesis.Copy();
-            content.Difficulty = 1L;
-            Assert.Throws<InvalidBlockDifficultyException>(
-                () => new PreEvaluationBlock<Arithmetic>(content, _validGenesisProof)
-            );
-
-            content = _contents.Genesis.Copy();
-            content.TotalDifficulty = 1;
-            Assert.Throws<InvalidBlockTotalDifficultyException>(
-                () => new PreEvaluationBlock<Arithmetic>(content, _validGenesisProof)
-            );
-        }
-
-        [Fact]
-        public override void DontCheckPreEvaluationHashWithProtocolVersion0()
-        {
-            // Since PreEvaluationHash comparison between the actual and the expected was not
-            // implemented in ProtocolVersion == 0, we need to maintain this bug on
-            // ProtocolVersion < 1 for backward compatibility:
-            BlockContent<Arithmetic> contentPv0 = _contents.Block1.Copy();
-            contentPv0.ProtocolVersion = 0;
-            contentPv0.PublicKey = null;
-            contentPv0.Timestamp += TimeSpan.FromSeconds(1);
-            var preEvalBlockPv0 = new PreEvaluationBlock<Arithmetic>(
-                contentPv0,
-                nonce: _validBlock1Proof.Nonce,
-                preEvaluationHash: _validBlock1Proof.PreEvaluationHash
-            );
-            AssertBlockContentsEqual(contentPv0, preEvalBlockPv0);
-            AssertBytesEqual(_validBlock1Proof.Nonce, preEvalBlockPv0.Nonce);
-            AssertBytesEqual(
-                _validBlock1Proof.PreEvaluationHash,
-                preEvalBlockPv0.PreEvaluationHash
-            );
-
-            // However, such bug must be fixed after ProtocolVersion > 0:
-            BlockContent<Arithmetic> contentPv1 = _contents.Block1.Copy();
-            contentPv1.PublicKey = null;
-            contentPv1.Timestamp += TimeSpan.FromSeconds(1);
-            Assert.Throws<InvalidBlockPreEvaluationHashException>(() =>
-                new PreEvaluationBlock<Arithmetic>(
-                    contentPv1,
-                    nonce: _validBlock1Proof.Nonce,
-                    preEvaluationHash: _validBlock1Proof.PreEvaluationHash
-                )
-            );
-        }
-
-        [Fact]
->>>>>>> 37ff4659
         public void Evaluate()
         {
             Address address = _contents.Tx0InBlock1.Signer;
