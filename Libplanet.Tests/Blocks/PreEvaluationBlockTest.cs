--- conflicted
+++ resolved
@@ -23,8 +23,6 @@
         }
 
         [Fact]
-<<<<<<< HEAD
-=======
         public override void SafeConstructorWithPreEvaluationHash()
         {
             BlockContent<Arithmetic> content = _contents.GenesisContent;
@@ -107,7 +105,6 @@
         }
 
         [SkippableFact]
->>>>>>> 4af0f1d2
         public void Evaluate()
         {
             Address address = _contents.Block1Tx0.Signer;
