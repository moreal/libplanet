using System;
using System.Collections.Immutable;
using System.Linq;
using System.Security.Cryptography;
using Bencodex;
using Libplanet.Blocks;
using Libplanet.Consensus;
using Libplanet.Crypto;
using Libplanet.Tests.Fixtures;
using Xunit;
using static Libplanet.ByteUtil;
using static Libplanet.Tests.TestUtils;

namespace Libplanet.Tests.Blocks
{
    // FIXME: The most of the following tests are duplicated in PreEvaluationBlockTest.
    public class PreEvaluationBlockHeaderTest
    {
        protected readonly BlockContentFixture _contents;
        protected readonly Codec _codec;
        protected readonly HashAlgorithmType _hashAlgorithmType;
        protected readonly (Nonce Nonce, ImmutableArray<byte> PreEvaluationHash) _validGenesisProof;
        protected readonly (Nonce Nonce, ImmutableArray<byte> PreEvaluationHash) _validBlock1Proof;
        protected readonly (Nonce Nonce, ImmutableArray<byte> PreEvaluationHash)
            _invalidBlock1Proof;

        public PreEvaluationBlockHeaderTest()
        {
            _contents = new BlockContentFixture();
            _codec = new Codec();
            _hashAlgorithmType = BlockMetadata.HashAlgorithmType;

            var validGenesisNonce = default(Nonce);
            byte[] validGenesisBytes =
                _codec.Encode(_contents.GenesisMetadata.MakeCandidateData(validGenesisNonce));
            ImmutableArray<byte> validGenesisPreEvalHash =
                _hashAlgorithmType.Digest(validGenesisBytes).ToImmutableArray();
            _validGenesisProof = (validGenesisNonce, validGenesisPreEvalHash);

            // Checks if the hard-coded proof of the fixture is up-to-date.  If it's outdated,
            // throws an exception that prints a regenerated up-to-date one:
            const int lastCheckedProtocolVersion = 3;
            if (_contents.BlockMetadata1.ProtocolVersion > lastCheckedProtocolVersion)
            {
                (Nonce Nonce, ImmutableArray<byte> Digest) regen =
                    Hashcash.Answer(
                        n => new[] { _codec.Encode(_contents.BlockMetadata1.MakeCandidateData(n)) },
                        _hashAlgorithmType,
                        _contents.BlockMetadata1.Difficulty,
                        0
                    );
                string nonceLit = string.Join(
                    ", ",
                    regen.Nonce.ByteArray.Select(b => b < 0x10 ? $"0x0{b:x}" : $"0x{b:x}")
                );
                throw new Exception(
                    $"As the CurrentProtocolVersion was bumped from {lastCheckedProtocolVersion} " +
                    $"to {BlockMetadata.CurrentProtocolVersion}, hard-coded nonce proofs in " +
                    $"the fixture is now outdated.  Check {nameof(PreEvaluationBlockHeaderTest)} " +
                    "constructor and update the hard-coded nonce to the following up-to-date one:" +
                    $"\n\n    new {nameof(Nonce)}(new byte[] {{ {nonceLit} }})\n\n"
                );
            }

            var validBlock1Nonce = new Nonce(
                new byte[] { 0xf4, 0xbe, 0xc2, 0x4d, 0x1e, 0x04, 0xeb, 0x4b, 0xb5, 0x98 }
            );
            byte[] validBlock1Bytes =
                _codec.Encode(_contents.BlockMetadata1.MakeCandidateData(validBlock1Nonce));
            ImmutableArray<byte> validBlock1PreEvalHash =
                _hashAlgorithmType.Digest(validBlock1Bytes).ToImmutableArray();
            _validBlock1Proof = (validBlock1Nonce, validBlock1PreEvalHash);

            var invalidBlock1Nonce = default(Nonce);
            byte[] invalidBlock1Bytes =
                _codec.Encode(_contents.BlockMetadata1.MakeCandidateData(invalidBlock1Nonce));
            ImmutableArray<byte> invalidBlock1PreEvalHash =
                _hashAlgorithmType.Digest(invalidBlock1Bytes).ToImmutableArray();
            _invalidBlock1Proof = (invalidBlock1Nonce, invalidBlock1PreEvalHash);
        }

        [Fact]
        public void Constructors()
        {
<<<<<<< HEAD
            var validatorA = new PrivateKey();
            var validatorB = new PrivateKey();
            var validatorC = new PrivateKey();
            var invalidValidator = new PrivateKey();
            BlockHash blockHash = BlockHash.FromString(
                "341e8f360597d5bc45ab96aabc5f1b0608063f30af7bd4153556c9536a07693a"
            );
            DateTimeOffset timestamp = DateTimeOffset.UtcNow;
            var voteA = new Vote(
                1,
                0,
                blockHash,
                timestamp,
                validatorA.PublicKey,
                VoteFlag.Commit,
                null).Sign(validatorA);
            var voteB = new Vote(
                1,
                0,
                blockHash,
                timestamp,
                validatorB.PublicKey,
                VoteFlag.Commit,
                null).Sign(validatorB);
            var voteC = new Vote(
                1,
                0,
                blockHash,
                timestamp,
                validatorC.PublicKey,
                VoteFlag.Commit,
                null).Sign(validatorC);

            // Height of the last commit is invalid.
            var invalidHeightLastCommit = new BlockCommit(
                0,
                0,
                _contents.GenesisHash,
                new[] { voteA, voteB, voteC }.ToImmutableArray());
            var invalidHeightMetadata = new BlockMetadata
            {
                Index = 2,
                Timestamp = DateTimeOffset.UtcNow,
                PublicKey = validatorA.PublicKey,
                Difficulty = 123,
                PreviousHash = _contents.GenesisHash,
                TxHash = HashDigest<SHA256>.FromString(
                    "654698d34b6d9a55b0c93e4ffb2639278324868c91965bc5f96cb3071d6903a0"
                ),
                LastCommit = invalidHeightLastCommit,
            };
            Assert.Throws<InvalidBlockLastCommitException>(
                () => new PreEvaluationBlockHeader(
                    metadata: invalidHeightMetadata,
                    hashAlgorithm: _sha256,
                    nonce: _validGenesisProof.Nonce));

            // BlockHash of the last commit is invalid.
            var invalidBlockHashLastCommit = new BlockCommit(
                1,
                0,
                BlockHash.FromString(
                    "141e8f360597d5bc45ab96aabc5f1b0608063f30af7bd4153556c9536a07693a"
                ),
                new[] { voteA, voteB, voteC }.ToImmutableArray());
            var invalidBlockHashMetadata = new BlockMetadata
            {
                Index = 2,
                Timestamp = DateTimeOffset.UtcNow,
                PublicKey = validatorA.PublicKey,
                Difficulty = 123,
                PreviousHash = _contents.GenesisHash,
                TxHash = HashDigest<SHA256>.FromString(
                    "654698d34b6d9a55b0c93e4ffb2639278324868c91965bc5f96cb3071d6903a0"
                ),
                LastCommit = invalidBlockHashLastCommit,
            };
            Assert.Throws<InvalidBlockLastCommitException>(
                () => new PreEvaluationBlockHeader(
                    metadata: invalidBlockHashMetadata,
                    hashAlgorithm: _sha256,
                    nonce: _validGenesisProof.Nonce));

            // Some of the vote's signature are invalid.
            var invalidVoteSignatureLastCommit = new BlockCommit(
                1,
                0,
                blockHash,
                new[]
                {
                    voteA,
                    voteB,
                    new Vote(
                        1,
                        0,
                        blockHash,
                        timestamp,
                        validatorC.PublicKey,
                        VoteFlag.Commit,
                        null).Sign(invalidValidator),
                }.ToImmutableArray());
            var invalidVoteSignatureMetadata = new BlockMetadata
            {
                Index = 2,
                Timestamp = DateTimeOffset.UtcNow,
                PublicKey = validatorA.PublicKey,
                Difficulty = 123,
                PreviousHash = _contents.GenesisHash,
                TxHash = HashDigest<SHA256>.FromString(
                    "654698d34b6d9a55b0c93e4ffb2639278324868c91965bc5f96cb3071d6903a0"
                ),
                LastCommit = invalidVoteSignatureLastCommit,
            };
            Assert.Throws<InvalidBlockLastCommitException>(
                () => new PreEvaluationBlockHeader(
                    metadata: invalidVoteSignatureMetadata,
                    hashAlgorithm: _sha256,
                    nonce: _validGenesisProof.Nonce));

            // Some of the vote's height are invalid.
            var invalidVoteHeightLastCommit = new BlockCommit(
                1,
                0,
                blockHash,
                new[]
                {
                    voteA,
                    voteB,
                    new Vote(
                        2,
                        0,
                        blockHash,
                        timestamp,
                        validatorC.PublicKey,
                        VoteFlag.Commit,
                        null).Sign(validatorC),
                }.ToImmutableArray());
            var invalidVoteHeightMetadata = new BlockMetadata
            {
                Index = 2,
                Timestamp = DateTimeOffset.UtcNow,
                PublicKey = validatorA.PublicKey,
                Difficulty = 123,
                PreviousHash = _contents.GenesisHash,
                TxHash = HashDigest<SHA256>.FromString(
                    "654698d34b6d9a55b0c93e4ffb2639278324868c91965bc5f96cb3071d6903a0"
                ),
                LastCommit = invalidVoteHeightLastCommit,
            };
            Assert.Throws<InvalidBlockLastCommitException>(
                () => new PreEvaluationBlockHeader(
                    metadata: invalidVoteHeightMetadata,
                    hashAlgorithm: _sha256,
                    nonce: _validGenesisProof.Nonce));

            // Signature can be null for null or unknown votes.
            var validLastCommit = new BlockCommit(
                1,
                0,
                blockHash,
                new[]
                {
                    voteA,
                    new Vote(
                        1,
                        0,
                        blockHash,
                        timestamp,
                        validatorB.PublicKey,
                        VoteFlag.Null,
                        null),
                    new Vote(
                        1,
                        0,
                        blockHash,
                        timestamp,
                        validatorC.PublicKey,
                        VoteFlag.Unknown,
                        null),
                }.ToImmutableArray());
            var validMetadata = new BlockMetadata
            {
                Index = 2,
                Timestamp = DateTimeOffset.UtcNow,
                PublicKey = validatorA.PublicKey,
                Difficulty = 123,
                PreviousHash = _contents.GenesisHash,
                TxHash = HashDigest<SHA256>.FromString(
                    "654698d34b6d9a55b0c93e4ffb2639278324868c91965bc5f96cb3071d6903a0"
                ),
                LastCommit = validLastCommit,
            };
            _ = new PreEvaluationBlockHeader(
                metadata: validMetadata,
                hashAlgorithm: _sha256,
                nonce: _validGenesisProof.Nonce);
=======
            BlockMetadata metadata = _contents.GenesisMetadata.Copy();
            var preEvalBlock =
                new PreEvaluationBlockHeader(metadata, _validGenesisProof);
            AssertBlockMetadataEqual(metadata, preEvalBlock);
            AssertBytesEqual(_validGenesisProof.Nonce, preEvalBlock.Nonce);
            AssertBytesEqual(_validGenesisProof.PreEvaluationHash, preEvalBlock.PreEvaluationHash);

            metadata = _contents.BlockMetadata1.Copy();
            preEvalBlock = new PreEvaluationBlockHeader(metadata, _validBlock1Proof);
            AssertBlockMetadataEqual(metadata, preEvalBlock);
            AssertBytesEqual(_validBlock1Proof.Nonce, preEvalBlock.Nonce);
            AssertBytesEqual(_validBlock1Proof.PreEvaluationHash, preEvalBlock.PreEvaluationHash);

            Assert.Throws<InvalidBlockNonceException>(
                () => new PreEvaluationBlockHeader(metadata, _invalidBlock1Proof)
            );

            metadata = _contents.BlockMetadata1.Copy();
            metadata.PreviousHash = null;
            Assert.Throws<InvalidBlockPreviousHashException>(
                () => new PreEvaluationBlockHeader(metadata, _validBlock1Proof)
            );

            metadata = _contents.GenesisMetadata.Copy();
            metadata.PreviousHash = _contents.GenesisHash;
            Assert.Throws<InvalidBlockPreviousHashException>(
                () => new PreEvaluationBlockHeader(metadata, _validGenesisProof)
            );

            metadata = _contents.BlockMetadata1.Copy();
            metadata.Difficulty = 0L;
            Assert.Throws<InvalidBlockDifficultyException>(
                () => new PreEvaluationBlockHeader(metadata, _validBlock1Proof.Nonce)
            );

            metadata = _contents.GenesisMetadata.Copy();
            metadata.Difficulty = 1L;
            Assert.Throws<InvalidBlockDifficultyException>(
                () => new PreEvaluationBlockHeader(metadata, _validGenesisProof)
            );

            metadata = _contents.GenesisMetadata.Copy();
            metadata.TotalDifficulty = 1;
            Assert.Throws<InvalidBlockTotalDifficultyException>(
                () => new PreEvaluationBlockHeader(metadata, _validGenesisProof)
            );
        }

        [Fact]
        public virtual void SafeConstructorWithPreEvaluationHash()
        {
            BlockMetadata metadata = _contents.GenesisMetadata.Copy();
            var preEvalBlock = new PreEvaluationBlockHeader(
                metadata,
                nonce: _validGenesisProof.Nonce,
                preEvaluationHash: _validGenesisProof.PreEvaluationHash
            );
            AssertBlockMetadataEqual(metadata, preEvalBlock);
            AssertBytesEqual(_validGenesisProof.Nonce, preEvalBlock.Nonce);
            AssertBytesEqual(_validGenesisProof.PreEvaluationHash, preEvalBlock.PreEvaluationHash);

            metadata = _contents.BlockMetadata1.Copy();
            preEvalBlock = new PreEvaluationBlockHeader(
                metadata,
                nonce: _validBlock1Proof.Nonce,
                preEvaluationHash: _validBlock1Proof.PreEvaluationHash
            );
            AssertBlockMetadataEqual(metadata, preEvalBlock);
            AssertBytesEqual(_validBlock1Proof.Nonce, preEvalBlock.Nonce);
            AssertBytesEqual(_validBlock1Proof.PreEvaluationHash, preEvalBlock.PreEvaluationHash);

            // Mutating the BlockMetadata instance does not affect PreEvaluatingBlockHeader
            // instance:
            metadata.Index++;
            Assert.Equal(_contents.BlockMetadata1.Index, preEvalBlock.Index);

            metadata = _contents.BlockMetadata1.Copy();
            Assert.Throws<InvalidBlockNonceException>(() =>
                new PreEvaluationBlockHeader(
                    metadata,
                    nonce: _invalidBlock1Proof.Nonce,
                    preEvaluationHash: _invalidBlock1Proof.PreEvaluationHash
                )
            );
            Assert.Throws<InvalidBlockPreEvaluationHashException>(() =>
                new PreEvaluationBlockHeader(
                    metadata,
                    nonce: _validBlock1Proof.Nonce,
                    preEvaluationHash: _invalidBlock1Proof.PreEvaluationHash
                )
            );
        }

        [Fact]
        public virtual void SafeConstructorWithoutPreEvaluationHash()
        {
            BlockMetadata metadata = _contents.Genesis.Copy();
            var preEvalBlock = new PreEvaluationBlockHeader(
                metadata,
                nonce: _validGenesisProof.Nonce
            );
            AssertBlockMetadataEqual(metadata, preEvalBlock);
            AssertBytesEqual(_validGenesisProof.Nonce, preEvalBlock.Nonce);
            AssertBytesEqual(_validGenesisProof.PreEvaluationHash, preEvalBlock.PreEvaluationHash);

            metadata = _contents.BlockMetadata1.Copy();
            preEvalBlock = new PreEvaluationBlockHeader(
                metadata,
                nonce: _validBlock1Proof.Nonce
            );
            AssertBlockMetadataEqual(metadata, preEvalBlock);
            AssertBytesEqual(_validBlock1Proof.Nonce, preEvalBlock.Nonce);
            AssertBytesEqual(_validBlock1Proof.PreEvaluationHash, preEvalBlock.PreEvaluationHash);

            // Mutating the BlockMetadata instance doesn't affect PreEvaluatingBlockHeader instance:
            metadata.Index++;
            Assert.Equal(_contents.BlockMetadata1.Index, preEvalBlock.Index);

            Assert.Throws<InvalidBlockNonceException>(() =>
                new PreEvaluationBlockHeader(
                    _contents.BlockMetadata1,
                    nonce: _invalidBlock1Proof.Nonce
                )
            );

            metadata = _contents.BlockMetadata1.Copy();
            metadata.PreviousHash = null;
            Assert.Throws<InvalidBlockPreviousHashException>(
                () => new PreEvaluationBlockHeader(metadata, _validBlock1Proof.Nonce)
            );

            metadata = _contents.GenesisMetadata.Copy();
            metadata.PreviousHash = _contents.GenesisHash;
            Assert.Throws<InvalidBlockPreviousHashException>(
                () => new PreEvaluationBlockHeader(metadata, _validGenesisProof.Nonce)
            );

            metadata = _contents.BlockMetadata1.Copy();
            metadata.Difficulty = 0L;
            Assert.Throws<InvalidBlockDifficultyException>(
                () => new PreEvaluationBlockHeader(metadata, _validBlock1Proof.Nonce)
            );

            metadata = _contents.GenesisMetadata.Copy();
            metadata.Difficulty = 1L;
            Assert.Throws<InvalidBlockDifficultyException>(
                () => new PreEvaluationBlockHeader(metadata, _validGenesisProof)
            );

            metadata = _contents.GenesisMetadata.Copy();
            metadata.TotalDifficulty = 1;
            Assert.Throws<InvalidBlockTotalDifficultyException>(
                () => new PreEvaluationBlockHeader(metadata, _validGenesisProof)
            );
>>>>>>> 37ff4659
        }

        [Fact]
        public void CopyConstructor()
        {
            BlockMetadata metadata = _contents.Genesis.Copy();
            var preEvalBlock = new PreEvaluationBlockHeader(
                metadata,
                nonce: _validGenesisProof.Nonce
            );
            var copy = new PreEvaluationBlockHeader(preEvalBlock);
            AssertPreEvaluationBlockHeadersEqual(preEvalBlock, copy);
        }

        [Fact]
<<<<<<< HEAD
=======
        public virtual void DontCheckPreEvaluationHashWithProtocolVersion0()
        {
            // Since PreEvaluationHash comparison between the actual and the expected was not
            // implemented in ProtocolVersion == 0, we need to maintain this bug on
            // ProtocolVersion < 1 for backward compatibility:
            BlockMetadata metadataPv0 = _contents.BlockMetadata1.Copy();
            metadataPv0.ProtocolVersion = 0;
            metadataPv0.PublicKey = null;
            metadataPv0.Timestamp += TimeSpan.FromSeconds(1);
            var preEvalBlockPv0 = new PreEvaluationBlockHeader(
                metadataPv0,
                nonce: _validBlock1Proof.Nonce,
                preEvaluationHash: _validBlock1Proof.PreEvaluationHash
            );
            AssertBlockMetadataEqual(metadataPv0, preEvalBlockPv0);
            AssertBytesEqual(_validBlock1Proof.Nonce, preEvalBlockPv0.Nonce);
            AssertBytesEqual(
                _validBlock1Proof.PreEvaluationHash,
                preEvalBlockPv0.PreEvaluationHash
            );

            // However, such bug must be fixed after ProtocolVersion > 0:
            BlockMetadata contentPv1 = _contents.BlockMetadata1.Copy();
            contentPv1.ProtocolVersion = 1;
            contentPv1.PublicKey = null;
            contentPv1.Timestamp += TimeSpan.FromSeconds(1);
            Assert.Throws<InvalidBlockPreEvaluationHashException>(() =>
                new PreEvaluationBlockHeader(
                    contentPv1,
                    nonce: _validBlock1Proof.Nonce,
                    preEvaluationHash: _validBlock1Proof.PreEvaluationHash
                )
            );
        }

        [Fact]
>>>>>>> 37ff4659
        public void MakeCandidateData()
        {
            var random = new Random();

            Bencodex.Types.Dictionary expectedGenesis = Bencodex.Types.Dictionary.Empty
                .Add("index", 0L)
                .Add("timestamp", "2021-09-06T04:46:39.123000Z")
                .Add("difficulty", 0L)
                .Add("total_difficulty", 0L)
                .Add("nonce", _validGenesisProof.Nonce.ByteArray)
                .Add(
                    "public_key",
                    ParseHex("0200e02709cc0c051dc105188c454a2e7ef7b36b85da34529d3abc1968167cf54f")
                )
                .Add("protocol_version", 3)
                .Add("state_root_hash", default(HashDigest<SHA256>).ByteArray);
            var genesis = new PreEvaluationBlockHeader(
                _contents.GenesisMetadata,
                nonce: _validGenesisProof.Nonce,
                preEvaluationHash: _validGenesisProof.PreEvaluationHash
            );
            AssertBencodexEqual(expectedGenesis, genesis.MakeCandidateData(default));
            HashDigest<SHA256> stateRootHash = random.NextHashDigest<SHA256>();
            AssertBencodexEqual(
                expectedGenesis.SetItem("state_root_hash", stateRootHash.ByteArray),
                genesis.MakeCandidateData(stateRootHash)
            );

            Bencodex.Types.Dictionary expectedBlock1 = Bencodex.Types.Dictionary.Empty
                .Add("index", 1L)
                .Add("timestamp", "2021-09-06T08:01:09.045000Z")
                .Add("difficulty", 123L)
                .Add("total_difficulty", 123L)
                .Add("nonce", _validBlock1Proof.Nonce.ByteArray)
                .Add(
                    "public_key",
                    ParseHex("0215ba27a461a986f4ce7bcda1fd73dc708da767d0405729edaacaad7b7ff60eed")
                )
                .Add(
                    "previous_hash",
                    ParseHex(
                        "341e8f360597d5bc45ab96aabc5f1b0608063f30af7bd4153556c9536a07693a"
                    )
                )
                .Add(
                    "transaction_fingerprint",
                    ParseHex(
                        "654698d34b6d9a55b0c93e4ffb2639278324868c91965bc5f96cb3071d6903a0"
                    )
                )
                .Add("protocol_version", 3)
                .Add("state_root_hash", default(HashDigest<SHA256>).ByteArray);
            var block1 = new PreEvaluationBlockHeader(
                _contents.BlockMetadata1,
                nonce: _validBlock1Proof.Nonce
            );
            AssertBencodexEqual(expectedBlock1, block1.MakeCandidateData(default));
            stateRootHash = random.NextHashDigest<SHA256>();
            AssertBencodexEqual(
                expectedBlock1.SetItem("state_root_hash", stateRootHash.ByteArray),
                block1.MakeCandidateData(stateRootHash)
            );

            var blockPv0 = _contents.BlockPv0.Mine();
            Bencodex.Types.Dictionary expectedBlockPv0 = Bencodex.Types.Dictionary.Empty
                .Add("index", 0L)
                .Add("timestamp", "2021-09-06T04:46:39.123000Z")
                .Add("difficulty", 0L)
                .Add("nonce", blockPv0.Nonce.ByteArray)
                .Add("reward_beneficiary", ParseHex("268344BA46e6CA2A8a5096565548b9018bc687Ce"))
                .Add("state_root_hash", default(HashDigest<SHA256>).ByteArray);
            AssertBencodexEqual(expectedBlockPv0, blockPv0.MakeCandidateData(default));
            stateRootHash = random.NextHashDigest<SHA256>();
            AssertBencodexEqual(
                expectedBlockPv0.SetItem("state_root_hash", stateRootHash.ByteArray),
                blockPv0.MakeCandidateData(stateRootHash)
            );

            var blockPv1 = _contents.BlockPv1.Mine();
            Bencodex.Types.Dictionary expectedBlockPv1 = Bencodex.Types.Dictionary.Empty
                .Add("index", 1L)
                .Add("timestamp", "2021-09-06T08:01:09.045000Z")
                .Add("difficulty", 123L)
                .Add("nonce", blockPv1.Nonce.ByteArray)
                .Add("reward_beneficiary", ParseHex("8a29de186B85560D708451101C4Bf02D63b25c50"))
                .Add(
                    "previous_hash",
                    ParseHex("341e8f360597d5bc45ab96aabc5f1b0608063f30af7bd4153556c9536a07693a")
                )
                .Add(
                    "transaction_fingerprint",
                    ParseHex("654698d34b6d9a55b0c93e4ffb2639278324868c91965bc5f96cb3071d6903a0")
                )
                .Add("protocol_version", 1)
                .Add("state_root_hash", default(HashDigest<SHA256>).ByteArray);
            AssertBencodexEqual(expectedBlockPv1, blockPv1.MakeCandidateData(default));
            stateRootHash = random.NextHashDigest<SHA256>();
            AssertBencodexEqual(
                expectedBlockPv1.SetItem("state_root_hash", stateRootHash.ByteArray),
                blockPv1.MakeCandidateData(stateRootHash)
            );
        }

        [Fact]
        public void MakeSignature()
        {
            HashDigest<SHA256> arbitraryHash = HashDigest<SHA256>.FromString(
                "e6b3803208416556db8de50670aaf0b642e13c90afd77d24da8f642dc3e8f320"
            );

            var key = _contents.Block1Key;
            var block1 = new PreEvaluationBlockHeader(
                _contents.BlockMetadata1,
                nonce: _validBlock1Proof.Nonce
            );
            ImmutableArray<byte> validSig = block1.MakeSignature(key, arbitraryHash);
            Assert.True(
                key.PublicKey.Verify(
                    _codec.Encode(block1.MakeCandidateData(arbitraryHash)),
                    validSig
                )
            );
            Assert.False(
                key.PublicKey.Verify(_codec.Encode(block1.MakeCandidateData(default)), validSig)
            );
            Assert.False(
                new PrivateKey().PublicKey.Verify(
                    _codec.Encode(block1.MakeCandidateData(arbitraryHash)),
                    validSig
                )
            );

            ArgumentException e = Assert.Throws<ArgumentException>(
                () => block1.MakeSignature(new PrivateKey(), arbitraryHash)
            );
            Assert.Equal("privateKey", e.ParamName);
            Assert.Contains("does not match", e.Message);

            var blockPv1 = new PreEvaluationBlockHeader(
                _contents.BlockPv1,
                _contents.BlockPv1.Mine().Nonce
            );
            InvalidOperationException e2 = Assert.Throws<InvalidOperationException>(
                () => blockPv1.MakeSignature(key, arbitraryHash)
            );
            Assert.Contains("protocol version", e2.Message);
        }

        [Fact]
        public void VerifySignature()
        {
            var random = new Random();
            HashDigest<SHA256> arbitraryHash = HashDigest<SHA256>.FromString(
                "e6b3803208416556db8de50670aaf0b642e13c90afd77d24da8f642dc3e8f320"
            );

            var block1 = new PreEvaluationBlockHeader(
                _contents.BlockMetadata1,
                nonce: _validBlock1Proof.Nonce
            );
            ImmutableArray<byte> validSig = ByteUtil.ParseHex(
                "3045022100e0c6bc5ccbde4a6fc0bc255b663972904373543247e6c7ea082817ebe6ae6" +
                "3f202201a4fa72853caddca4027be60b88652106d096a901521c59d22ec980ff6a8d184"
            ).ToImmutableArray();
            Assert.True(block1.VerifySignature(validSig, arbitraryHash));
            Assert.False(block1.VerifySignature(null, arbitraryHash));
            Assert.False(block1.VerifySignature(validSig, default));
            Assert.False(
                block1.VerifySignature(
                    random.NextBytes(validSig.Length).ToImmutableArray(),
                    arbitraryHash
                )
            );

            var blockPv1 = new PreEvaluationBlockHeader(
                _contents.BlockPv1,
                _contents.BlockPv1.Mine().Nonce
            );
            Assert.True(blockPv1.VerifySignature(null, arbitraryHash));
            Assert.False(blockPv1.VerifySignature(validSig, arbitraryHash));
        }

        [Fact]
        public void DeriveBlockHash()
        {
            Func<string, BlockHash> fromHex = BlockHash.FromString;
            HashDigest<SHA256> arbitraryHash = HashDigest<SHA256>.FromString(
                "e6b3803208416556db8de50670aaf0b642e13c90afd77d24da8f642dc3e8f320"
            );

            var genesis = new PreEvaluationBlockHeader(
                _contents.GenesisMetadata,
                nonce: _validGenesisProof.Nonce,
                preEvaluationHash: _validGenesisProof.PreEvaluationHash
            );
            AssertBytesEqual(
                fromHex("13993f54b6ea839ba4fefdfdf0485091e296b120c45e306b45354bce8fb81cd5"),
                genesis.DeriveBlockHash(default, null)
            );
            AssertBytesEqual(
                fromHex("6f6e3f2f3340de60a0cd0d0c83305edde6c0f30b15f98e59f528091fe8dd7e3c"),
                genesis.DeriveBlockHash(
                    default,
                    genesis.MakeSignature(_contents.GenesisKey, default)
                )
            );
            AssertBytesEqual(
                fromHex("1c7b98d3d33c3a03f0903a072b9914ed901a2f345f780647a2f26cb56d2859cc"),
                genesis.DeriveBlockHash(arbitraryHash, null)
            );
            AssertBytesEqual(
                fromHex("0567da3ad52c1c3961bad5985edb27eaca1094520370d8cab57fb63323b86208"),
                genesis.DeriveBlockHash(
                    arbitraryHash,
                    genesis.MakeSignature(_contents.GenesisKey, arbitraryHash)
                )
            );

            var block1 = new PreEvaluationBlockHeader(
                _contents.BlockMetadata1,
                nonce: _validBlock1Proof.Nonce
            );
            AssertBytesEqual(
                fromHex("feb41eb7e2123244d1df38c0750d0687a89efcbd8f6035d13a8ca80f73e69d91"),
                block1.DeriveBlockHash(default, null)
            );
            AssertBytesEqual(
                fromHex("6a9ca0f7a25d27e1c4fcdcad7f163a60c6f051d877b146a8a796a3b6b6f82bd7"),
                block1.DeriveBlockHash(default, block1.MakeSignature(_contents.Block1Key, default))
            );
            AssertBytesEqual(
                fromHex("7dfabe89be16f23496725dc7aa605462aa4a174e136e7520a86a47a6f21db183"),
                block1.DeriveBlockHash(arbitraryHash, null)
            );
            AssertBytesEqual(
                fromHex("e84077961ee7a06c10c03cf15f3936a352bde4510681099d595239629c2607bb"),
                block1.DeriveBlockHash(
                    arbitraryHash,
                    block1.MakeSignature(_contents.Block1Key, arbitraryHash)
                )
            );
        }
    }
}<|MERGE_RESOLUTION|>--- conflicted
+++ resolved
@@ -82,7 +82,6 @@
         [Fact]
         public void Constructors()
         {
-<<<<<<< HEAD
             var validatorA = new PrivateKey();
             var validatorB = new PrivateKey();
             var validatorC = new PrivateKey();
@@ -279,216 +278,21 @@
                 metadata: validMetadata,
                 hashAlgorithm: _sha256,
                 nonce: _validGenesisProof.Nonce);
-=======
-            BlockMetadata metadata = _contents.GenesisMetadata.Copy();
-            var preEvalBlock =
-                new PreEvaluationBlockHeader(metadata, _validGenesisProof);
-            AssertBlockMetadataEqual(metadata, preEvalBlock);
-            AssertBytesEqual(_validGenesisProof.Nonce, preEvalBlock.Nonce);
-            AssertBytesEqual(_validGenesisProof.PreEvaluationHash, preEvalBlock.PreEvaluationHash);
-
-            metadata = _contents.BlockMetadata1.Copy();
-            preEvalBlock = new PreEvaluationBlockHeader(metadata, _validBlock1Proof);
-            AssertBlockMetadataEqual(metadata, preEvalBlock);
-            AssertBytesEqual(_validBlock1Proof.Nonce, preEvalBlock.Nonce);
-            AssertBytesEqual(_validBlock1Proof.PreEvaluationHash, preEvalBlock.PreEvaluationHash);
-
-            Assert.Throws<InvalidBlockNonceException>(
-                () => new PreEvaluationBlockHeader(metadata, _invalidBlock1Proof)
-            );
-
-            metadata = _contents.BlockMetadata1.Copy();
-            metadata.PreviousHash = null;
-            Assert.Throws<InvalidBlockPreviousHashException>(
-                () => new PreEvaluationBlockHeader(metadata, _validBlock1Proof)
-            );
-
-            metadata = _contents.GenesisMetadata.Copy();
-            metadata.PreviousHash = _contents.GenesisHash;
-            Assert.Throws<InvalidBlockPreviousHashException>(
-                () => new PreEvaluationBlockHeader(metadata, _validGenesisProof)
-            );
-
-            metadata = _contents.BlockMetadata1.Copy();
-            metadata.Difficulty = 0L;
-            Assert.Throws<InvalidBlockDifficultyException>(
-                () => new PreEvaluationBlockHeader(metadata, _validBlock1Proof.Nonce)
-            );
-
-            metadata = _contents.GenesisMetadata.Copy();
-            metadata.Difficulty = 1L;
-            Assert.Throws<InvalidBlockDifficultyException>(
-                () => new PreEvaluationBlockHeader(metadata, _validGenesisProof)
-            );
-
-            metadata = _contents.GenesisMetadata.Copy();
-            metadata.TotalDifficulty = 1;
-            Assert.Throws<InvalidBlockTotalDifficultyException>(
-                () => new PreEvaluationBlockHeader(metadata, _validGenesisProof)
-            );
         }
 
         [Fact]
-        public virtual void SafeConstructorWithPreEvaluationHash()
-        {
-            BlockMetadata metadata = _contents.GenesisMetadata.Copy();
-            var preEvalBlock = new PreEvaluationBlockHeader(
-                metadata,
-                nonce: _validGenesisProof.Nonce,
-                preEvaluationHash: _validGenesisProof.PreEvaluationHash
-            );
-            AssertBlockMetadataEqual(metadata, preEvalBlock);
-            AssertBytesEqual(_validGenesisProof.Nonce, preEvalBlock.Nonce);
-            AssertBytesEqual(_validGenesisProof.PreEvaluationHash, preEvalBlock.PreEvaluationHash);
-
-            metadata = _contents.BlockMetadata1.Copy();
-            preEvalBlock = new PreEvaluationBlockHeader(
-                metadata,
-                nonce: _validBlock1Proof.Nonce,
-                preEvaluationHash: _validBlock1Proof.PreEvaluationHash
-            );
-            AssertBlockMetadataEqual(metadata, preEvalBlock);
-            AssertBytesEqual(_validBlock1Proof.Nonce, preEvalBlock.Nonce);
-            AssertBytesEqual(_validBlock1Proof.PreEvaluationHash, preEvalBlock.PreEvaluationHash);
-
-            // Mutating the BlockMetadata instance does not affect PreEvaluatingBlockHeader
-            // instance:
-            metadata.Index++;
-            Assert.Equal(_contents.BlockMetadata1.Index, preEvalBlock.Index);
-
-            metadata = _contents.BlockMetadata1.Copy();
-            Assert.Throws<InvalidBlockNonceException>(() =>
-                new PreEvaluationBlockHeader(
-                    metadata,
-                    nonce: _invalidBlock1Proof.Nonce,
-                    preEvaluationHash: _invalidBlock1Proof.PreEvaluationHash
-                )
-            );
-            Assert.Throws<InvalidBlockPreEvaluationHashException>(() =>
-                new PreEvaluationBlockHeader(
-                    metadata,
-                    nonce: _validBlock1Proof.Nonce,
-                    preEvaluationHash: _invalidBlock1Proof.PreEvaluationHash
-                )
-            );
-        }
-
-        [Fact]
-        public virtual void SafeConstructorWithoutPreEvaluationHash()
+        public void CopyConstructor()
         {
             BlockMetadata metadata = _contents.Genesis.Copy();
             var preEvalBlock = new PreEvaluationBlockHeader(
                 metadata,
                 nonce: _validGenesisProof.Nonce
             );
-            AssertBlockMetadataEqual(metadata, preEvalBlock);
-            AssertBytesEqual(_validGenesisProof.Nonce, preEvalBlock.Nonce);
-            AssertBytesEqual(_validGenesisProof.PreEvaluationHash, preEvalBlock.PreEvaluationHash);
-
-            metadata = _contents.BlockMetadata1.Copy();
-            preEvalBlock = new PreEvaluationBlockHeader(
-                metadata,
-                nonce: _validBlock1Proof.Nonce
-            );
-            AssertBlockMetadataEqual(metadata, preEvalBlock);
-            AssertBytesEqual(_validBlock1Proof.Nonce, preEvalBlock.Nonce);
-            AssertBytesEqual(_validBlock1Proof.PreEvaluationHash, preEvalBlock.PreEvaluationHash);
-
-            // Mutating the BlockMetadata instance doesn't affect PreEvaluatingBlockHeader instance:
-            metadata.Index++;
-            Assert.Equal(_contents.BlockMetadata1.Index, preEvalBlock.Index);
-
-            Assert.Throws<InvalidBlockNonceException>(() =>
-                new PreEvaluationBlockHeader(
-                    _contents.BlockMetadata1,
-                    nonce: _invalidBlock1Proof.Nonce
-                )
-            );
-
-            metadata = _contents.BlockMetadata1.Copy();
-            metadata.PreviousHash = null;
-            Assert.Throws<InvalidBlockPreviousHashException>(
-                () => new PreEvaluationBlockHeader(metadata, _validBlock1Proof.Nonce)
-            );
-
-            metadata = _contents.GenesisMetadata.Copy();
-            metadata.PreviousHash = _contents.GenesisHash;
-            Assert.Throws<InvalidBlockPreviousHashException>(
-                () => new PreEvaluationBlockHeader(metadata, _validGenesisProof.Nonce)
-            );
-
-            metadata = _contents.BlockMetadata1.Copy();
-            metadata.Difficulty = 0L;
-            Assert.Throws<InvalidBlockDifficultyException>(
-                () => new PreEvaluationBlockHeader(metadata, _validBlock1Proof.Nonce)
-            );
-
-            metadata = _contents.GenesisMetadata.Copy();
-            metadata.Difficulty = 1L;
-            Assert.Throws<InvalidBlockDifficultyException>(
-                () => new PreEvaluationBlockHeader(metadata, _validGenesisProof)
-            );
-
-            metadata = _contents.GenesisMetadata.Copy();
-            metadata.TotalDifficulty = 1;
-            Assert.Throws<InvalidBlockTotalDifficultyException>(
-                () => new PreEvaluationBlockHeader(metadata, _validGenesisProof)
-            );
->>>>>>> 37ff4659
-        }
-
-        [Fact]
-        public void CopyConstructor()
-        {
-            BlockMetadata metadata = _contents.Genesis.Copy();
-            var preEvalBlock = new PreEvaluationBlockHeader(
-                metadata,
-                nonce: _validGenesisProof.Nonce
-            );
             var copy = new PreEvaluationBlockHeader(preEvalBlock);
             AssertPreEvaluationBlockHeadersEqual(preEvalBlock, copy);
         }
 
         [Fact]
-<<<<<<< HEAD
-=======
-        public virtual void DontCheckPreEvaluationHashWithProtocolVersion0()
-        {
-            // Since PreEvaluationHash comparison between the actual and the expected was not
-            // implemented in ProtocolVersion == 0, we need to maintain this bug on
-            // ProtocolVersion < 1 for backward compatibility:
-            BlockMetadata metadataPv0 = _contents.BlockMetadata1.Copy();
-            metadataPv0.ProtocolVersion = 0;
-            metadataPv0.PublicKey = null;
-            metadataPv0.Timestamp += TimeSpan.FromSeconds(1);
-            var preEvalBlockPv0 = new PreEvaluationBlockHeader(
-                metadataPv0,
-                nonce: _validBlock1Proof.Nonce,
-                preEvaluationHash: _validBlock1Proof.PreEvaluationHash
-            );
-            AssertBlockMetadataEqual(metadataPv0, preEvalBlockPv0);
-            AssertBytesEqual(_validBlock1Proof.Nonce, preEvalBlockPv0.Nonce);
-            AssertBytesEqual(
-                _validBlock1Proof.PreEvaluationHash,
-                preEvalBlockPv0.PreEvaluationHash
-            );
-
-            // However, such bug must be fixed after ProtocolVersion > 0:
-            BlockMetadata contentPv1 = _contents.BlockMetadata1.Copy();
-            contentPv1.ProtocolVersion = 1;
-            contentPv1.PublicKey = null;
-            contentPv1.Timestamp += TimeSpan.FromSeconds(1);
-            Assert.Throws<InvalidBlockPreEvaluationHashException>(() =>
-                new PreEvaluationBlockHeader(
-                    contentPv1,
-                    nonce: _validBlock1Proof.Nonce,
-                    preEvaluationHash: _validBlock1Proof.PreEvaluationHash
-                )
-            );
-        }
-
-        [Fact]
->>>>>>> 37ff4659
         public void MakeCandidateData()
         {
             var random = new Random();
