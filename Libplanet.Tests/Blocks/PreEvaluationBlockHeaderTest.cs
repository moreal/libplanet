using System;
using System.Collections.Immutable;
using System.Security.Cryptography;
using Bencodex;
using Libplanet.Blocks;
using Libplanet.Consensus;
using Libplanet.Crypto;
using Libplanet.Tests.Fixtures;
using Xunit;
using static Libplanet.ByteUtil;
using static Libplanet.Tests.TestUtils;

namespace Libplanet.Tests.Blocks
{
    // FIXME: The most of the following tests are duplicated in PreEvaluationBlockTest.
    public class PreEvaluationBlockHeaderTest
    {
        protected readonly BlockContentFixture _contents;
        protected readonly Codec _codec;

        public PreEvaluationBlockHeaderTest()
        {
            _contents = new BlockContentFixture();
            _codec = new Codec();
<<<<<<< HEAD
=======
            _hashAlgorithmType = BlockMetadata.HashAlgorithmType;

            var validGenesisNonce = default(Nonce);
            byte[] validGenesisBytes =
                _codec.Encode(_contents.GenesisMetadata.MakeCandidateData(validGenesisNonce));
            ImmutableArray<byte> validGenesisPreEvalHash =
                _hashAlgorithmType.Digest(validGenesisBytes).ToImmutableArray();
            _validGenesisProof = (validGenesisNonce, validGenesisPreEvalHash);

            // Checks if the hard-coded proof of the fixture is up-to-date.  If it's outdated,
            // throws an exception that prints a regenerated up-to-date one:
            const int lastCheckedProtocolVersion = 3;
            if (_contents.Block1Metadata.ProtocolVersion > lastCheckedProtocolVersion)
            {
                (Nonce Nonce, ImmutableArray<byte> Digest) regen =
                    Hashcash.Answer(
                        n => new[] { _codec.Encode(_contents.Block1Metadata.MakeCandidateData(n)) },
                        _hashAlgorithmType,
                        _contents.Block1Metadata.Difficulty,
                        0
                    );
                string nonceLit = string.Join(
                    ", ",
                    regen.Nonce.ByteArray.Select(b => b < 0x10 ? $"0x0{b:x}" : $"0x{b:x}")
                );
                throw new Exception(
                    $"As the CurrentProtocolVersion was bumped from {lastCheckedProtocolVersion} " +
                    $"to {BlockMetadata.CurrentProtocolVersion}, hard-coded nonce proofs in " +
                    $"the fixture is now outdated.  Check {nameof(PreEvaluationBlockHeaderTest)} " +
                    "constructor and update the hard-coded nonce to the following up-to-date one:" +
                    $"\n\n    new {nameof(Nonce)}(new byte[] {{ {nonceLit} }})\n\n"
                );
            }

            var validBlock1Nonce = new Nonce(
                new byte[] { 0xf4, 0xbe, 0xc2, 0x4d, 0x1e, 0x04, 0xeb, 0x4b, 0xb5, 0x98 }
            );
            byte[] validBlock1Bytes =
                _codec.Encode(_contents.Block1Metadata.MakeCandidateData(validBlock1Nonce));
            ImmutableArray<byte> validBlock1PreEvalHash =
                _hashAlgorithmType.Digest(validBlock1Bytes).ToImmutableArray();
            _validBlock1Proof = (validBlock1Nonce, validBlock1PreEvalHash);

            var invalidBlock1Nonce = default(Nonce);
            byte[] invalidBlock1Bytes =
                _codec.Encode(_contents.Block1Metadata.MakeCandidateData(invalidBlock1Nonce));
            ImmutableArray<byte> invalidBlock1PreEvalHash =
                _hashAlgorithmType.Digest(invalidBlock1Bytes).ToImmutableArray();
            _invalidBlock1Proof = (invalidBlock1Nonce, invalidBlock1PreEvalHash);
        }

        [Fact]
        public virtual void UnsafeConstructor()
        {
            BlockMetadata metadata = _contents.GenesisMetadata.Copy();
            var preEvalBlock =
                new PreEvaluationBlockHeader(metadata, _validGenesisProof);
            AssertBlockMetadataEqual(metadata, preEvalBlock);
            AssertBytesEqual(_validGenesisProof.Nonce, preEvalBlock.Nonce);
            AssertBytesEqual(_validGenesisProof.PreEvaluationHash, preEvalBlock.PreEvaluationHash);

            metadata = _contents.Block1Metadata.Copy();
            preEvalBlock = new PreEvaluationBlockHeader(metadata, _validBlock1Proof);
            AssertBlockMetadataEqual(metadata, preEvalBlock);
            AssertBytesEqual(_validBlock1Proof.Nonce, preEvalBlock.Nonce);
            AssertBytesEqual(_validBlock1Proof.PreEvaluationHash, preEvalBlock.PreEvaluationHash);

            Assert.Throws<InvalidBlockNonceException>(
                () => new PreEvaluationBlockHeader(metadata, _invalidBlock1Proof)
            );

            metadata = _contents.Block1Metadata.Copy();
            metadata.PreviousHash = null;
            Assert.Throws<InvalidBlockPreviousHashException>(
                () => new PreEvaluationBlockHeader(metadata, _validBlock1Proof)
            );

            metadata = _contents.GenesisMetadata.Copy();
            metadata.PreviousHash = _contents.GenesisHash;
            Assert.Throws<InvalidBlockPreviousHashException>(
                () => new PreEvaluationBlockHeader(metadata, _validGenesisProof)
            );

            metadata = _contents.Block1Metadata.Copy();
            metadata.Difficulty = 0L;
            Assert.Throws<InvalidBlockDifficultyException>(
                () => new PreEvaluationBlockHeader(metadata, _validBlock1Proof.Nonce)
            );

            metadata = _contents.GenesisMetadata.Copy();
            metadata.Difficulty = 1L;
            Assert.Throws<InvalidBlockDifficultyException>(
                () => new PreEvaluationBlockHeader(metadata, _validGenesisProof)
            );

            metadata = _contents.GenesisMetadata.Copy();
            metadata.TotalDifficulty = 1;
            Assert.Throws<InvalidBlockTotalDifficultyException>(
                () => new PreEvaluationBlockHeader(metadata, _validGenesisProof)
            );
        }

        [Fact]
        public virtual void SafeConstructorWithPreEvaluationHash()
        {
            BlockMetadata metadata = _contents.GenesisMetadata.Copy();
            var preEvalBlock = new PreEvaluationBlockHeader(
                metadata,
                nonce: _validGenesisProof.Nonce,
                preEvaluationHash: _validGenesisProof.PreEvaluationHash
            );
            AssertBlockMetadataEqual(metadata, preEvalBlock);
            AssertBytesEqual(_validGenesisProof.Nonce, preEvalBlock.Nonce);
            AssertBytesEqual(_validGenesisProof.PreEvaluationHash, preEvalBlock.PreEvaluationHash);

            metadata = _contents.Block1Metadata.Copy();
            preEvalBlock = new PreEvaluationBlockHeader(
                metadata,
                nonce: _validBlock1Proof.Nonce,
                preEvaluationHash: _validBlock1Proof.PreEvaluationHash
            );
            AssertBlockMetadataEqual(metadata, preEvalBlock);
            AssertBytesEqual(_validBlock1Proof.Nonce, preEvalBlock.Nonce);
            AssertBytesEqual(_validBlock1Proof.PreEvaluationHash, preEvalBlock.PreEvaluationHash);

            // Mutating the BlockMetadata instance does not affect PreEvaluatingBlockHeader
            // instance:
            metadata.Index++;
            Assert.Equal(_contents.Block1Metadata.Index, preEvalBlock.Index);

            metadata = _contents.Block1Metadata.Copy();
            Assert.Throws<InvalidBlockNonceException>(() =>
                new PreEvaluationBlockHeader(
                    metadata,
                    nonce: _invalidBlock1Proof.Nonce,
                    preEvaluationHash: _invalidBlock1Proof.PreEvaluationHash
                )
            );
            Assert.Throws<InvalidBlockPreEvaluationHashException>(() =>
                new PreEvaluationBlockHeader(
                    metadata,
                    nonce: _validBlock1Proof.Nonce,
                    preEvaluationHash: _invalidBlock1Proof.PreEvaluationHash
                )
            );
>>>>>>> 6cdef8dc
        }

        [Fact]
        public void Constructors()
        {
<<<<<<< HEAD
            var validatorA = new PrivateKey();
            var validatorB = new PrivateKey();
            var validatorC = new PrivateKey();
            var invalidValidator = new PrivateKey();
            BlockHash blockHash = BlockHash.FromString(
                "341e8f360597d5bc45ab96aabc5f1b0608063f30af7bd4153556c9536a07693a"
            );
            DateTimeOffset timestamp = DateTimeOffset.UtcNow;
            var voteA = new Vote(
                1,
                0,
                blockHash,
                timestamp,
                validatorA.PublicKey,
                VoteFlag.Commit,
                null).Sign(validatorA);
            var voteB = new Vote(
                1,
                0,
                blockHash,
                timestamp,
                validatorB.PublicKey,
                VoteFlag.Commit,
                null).Sign(validatorB);
            var voteC = new Vote(
                1,
                0,
                blockHash,
                timestamp,
                validatorC.PublicKey,
                VoteFlag.Commit,
                null).Sign(validatorC);

            // Height of the last commit is invalid.
            var invalidHeightLastCommit = new BlockCommit(
                0,
                0,
                _contents.GenesisHash,
                new[] { voteA, voteB, voteC }.ToImmutableArray());
            var invalidHeightMetadata = new BlockMetadata
            {
                Index = 2,
                Timestamp = DateTimeOffset.UtcNow,
                PublicKey = validatorA.PublicKey,
                PreviousHash = _contents.GenesisHash,
                TxHash = HashDigest<SHA256>.FromString(
                    "654698d34b6d9a55b0c93e4ffb2639278324868c91965bc5f96cb3071d6903a0"
                ),
                LastCommit = invalidHeightLastCommit,
            };
            Assert.Throws<InvalidBlockLastCommitException>(
                () => new PreEvaluationBlockHeader(metadata: invalidHeightMetadata));

            // BlockHash of the last commit is invalid.
            var invalidBlockHashLastCommit = new BlockCommit(
                1,
                0,
                BlockHash.FromString(
                    "141e8f360597d5bc45ab96aabc5f1b0608063f30af7bd4153556c9536a07693a"
                ),
                new[] { voteA, voteB, voteC }.ToImmutableArray());
            var invalidBlockHashMetadata = new BlockMetadata
            {
                Index = 2,
                Timestamp = DateTimeOffset.UtcNow,
                PublicKey = validatorA.PublicKey,
                PreviousHash = _contents.GenesisHash,
                TxHash = HashDigest<SHA256>.FromString(
                    "654698d34b6d9a55b0c93e4ffb2639278324868c91965bc5f96cb3071d6903a0"
                ),
                LastCommit = invalidBlockHashLastCommit,
            };
            Assert.Throws<InvalidBlockLastCommitException>(
                () => new PreEvaluationBlockHeader(metadata: invalidBlockHashMetadata));

            // Some of the vote's signature are invalid.
            var invalidVoteSignatureLastCommit = new BlockCommit(
                1,
                0,
                blockHash,
                new[]
                {
                    voteA,
                    voteB,
                    new Vote(
                        1,
                        0,
                        blockHash,
                        timestamp,
                        validatorC.PublicKey,
                        VoteFlag.Commit,
                        null).Sign(invalidValidator),
                }.ToImmutableArray());
            var invalidVoteSignatureMetadata = new BlockMetadata
            {
                Index = 2,
                Timestamp = DateTimeOffset.UtcNow,
                PublicKey = validatorA.PublicKey,
                PreviousHash = _contents.GenesisHash,
                TxHash = HashDigest<SHA256>.FromString(
                    "654698d34b6d9a55b0c93e4ffb2639278324868c91965bc5f96cb3071d6903a0"
                ),
                LastCommit = invalidVoteSignatureLastCommit,
            };
            Assert.Throws<InvalidBlockLastCommitException>(
                () => new PreEvaluationBlockHeader(metadata: invalidVoteSignatureMetadata));

            // Some of the vote's height are invalid.
            var invalidVoteHeightLastCommit = new BlockCommit(
                1,
                0,
                blockHash,
                new[]
                {
                    voteA,
                    voteB,
                    new Vote(
                        2,
                        0,
                        blockHash,
                        timestamp,
                        validatorC.PublicKey,
                        VoteFlag.Commit,
                        null).Sign(validatorC),
                }.ToImmutableArray());
            var invalidVoteHeightMetadata = new BlockMetadata
            {
                Index = 2,
                Timestamp = DateTimeOffset.UtcNow,
                PublicKey = validatorA.PublicKey,
                PreviousHash = _contents.GenesisHash,
                TxHash = HashDigest<SHA256>.FromString(
                    "654698d34b6d9a55b0c93e4ffb2639278324868c91965bc5f96cb3071d6903a0"
                ),
                LastCommit = invalidVoteHeightLastCommit,
            };
            Assert.Throws<InvalidBlockLastCommitException>(
                () => new PreEvaluationBlockHeader(metadata: invalidVoteHeightMetadata));

            // Signature can be null for null or unknown votes.
            var validLastCommit = new BlockCommit(
                1,
                0,
                blockHash,
                new[]
                {
                    voteA,
                    new Vote(
                        1,
                        0,
                        blockHash,
                        timestamp,
                        validatorB.PublicKey,
                        VoteFlag.Null,
                        null),
                    new Vote(
                        1,
                        0,
                        blockHash,
                        timestamp,
                        validatorC.PublicKey,
                        VoteFlag.Unknown,
                        null),
                }.ToImmutableArray());
            var validMetadata = new BlockMetadata
            {
                Index = 2,
                Timestamp = DateTimeOffset.UtcNow,
                PublicKey = validatorA.PublicKey,
                PreviousHash = _contents.GenesisHash,
                TxHash = HashDigest<SHA256>.FromString(
                    "654698d34b6d9a55b0c93e4ffb2639278324868c91965bc5f96cb3071d6903a0"
                ),
                LastCommit = validLastCommit,
            };
            _ = new PreEvaluationBlockHeader(metadata: validMetadata);
=======
            BlockMetadata metadata = _contents.GenesisContent.Copy();
            var preEvalBlock = new PreEvaluationBlockHeader(
                metadata,
                nonce: _validGenesisProof.Nonce
            );
            AssertBlockMetadataEqual(metadata, preEvalBlock);
            AssertBytesEqual(_validGenesisProof.Nonce, preEvalBlock.Nonce);
            AssertBytesEqual(_validGenesisProof.PreEvaluationHash, preEvalBlock.PreEvaluationHash);

            metadata = _contents.Block1Metadata.Copy();
            preEvalBlock = new PreEvaluationBlockHeader(
                metadata,
                nonce: _validBlock1Proof.Nonce
            );
            AssertBlockMetadataEqual(metadata, preEvalBlock);
            AssertBytesEqual(_validBlock1Proof.Nonce, preEvalBlock.Nonce);
            AssertBytesEqual(_validBlock1Proof.PreEvaluationHash, preEvalBlock.PreEvaluationHash);

            // Mutating the BlockMetadata instance doesn't affect PreEvaluatingBlockHeader instance:
            metadata.Index++;
            Assert.Equal(_contents.Block1Metadata.Index, preEvalBlock.Index);

            Assert.Throws<InvalidBlockNonceException>(() =>
                new PreEvaluationBlockHeader(
                    _contents.Block1Metadata,
                    nonce: _invalidBlock1Proof.Nonce
                )
            );

            metadata = _contents.Block1Metadata.Copy();
            metadata.PreviousHash = null;
            Assert.Throws<InvalidBlockPreviousHashException>(
                () => new PreEvaluationBlockHeader(metadata, _validBlock1Proof.Nonce)
            );

            metadata = _contents.GenesisMetadata.Copy();
            metadata.PreviousHash = _contents.GenesisHash;
            Assert.Throws<InvalidBlockPreviousHashException>(
                () => new PreEvaluationBlockHeader(metadata, _validGenesisProof.Nonce)
            );

            metadata = _contents.Block1Metadata.Copy();
            metadata.Difficulty = 0L;
            Assert.Throws<InvalidBlockDifficultyException>(
                () => new PreEvaluationBlockHeader(metadata, _validBlock1Proof.Nonce)
            );

            metadata = _contents.GenesisMetadata.Copy();
            metadata.Difficulty = 1L;
            Assert.Throws<InvalidBlockDifficultyException>(
                () => new PreEvaluationBlockHeader(metadata, _validGenesisProof)
            );

            metadata = _contents.GenesisMetadata.Copy();
            metadata.TotalDifficulty = 1;
            Assert.Throws<InvalidBlockTotalDifficultyException>(
                () => new PreEvaluationBlockHeader(metadata, _validGenesisProof)
            );
>>>>>>> 6cdef8dc
        }

        [Fact]
        public void CopyConstructor()
        {
<<<<<<< HEAD
            BlockMetadata metadata = _contents.Genesis.Copy();
            var preEvalBlock = new PreEvaluationBlockHeader(metadata);
=======
            BlockMetadata metadata = _contents.GenesisContent.Copy();
            var preEvalBlock = new PreEvaluationBlockHeader(
                metadata,
                nonce: _validGenesisProof.Nonce
            );
>>>>>>> 6cdef8dc
            var copy = new PreEvaluationBlockHeader(preEvalBlock);
            AssertPreEvaluationBlockHeadersEqual(preEvalBlock, copy);
        }

        [Fact]
<<<<<<< HEAD
=======
        public virtual void DontCheckPreEvaluationHashWithProtocolVersion0()
        {
            // Since PreEvaluationHash comparison between the actual and the expected was not
            // implemented in ProtocolVersion == 0, we need to maintain this bug on
            // ProtocolVersion < 1 for backward compatibility:
            BlockMetadata metadataPv0 = _contents.Block1Metadata.Copy();
            metadataPv0.ProtocolVersion = 0;
            metadataPv0.PublicKey = null;
            metadataPv0.Timestamp += TimeSpan.FromSeconds(1);
            var preEvalBlockPv0 = new PreEvaluationBlockHeader(
                metadataPv0,
                nonce: _validBlock1Proof.Nonce,
                preEvaluationHash: _validBlock1Proof.PreEvaluationHash
            );
            AssertBlockMetadataEqual(metadataPv0, preEvalBlockPv0);
            AssertBytesEqual(_validBlock1Proof.Nonce, preEvalBlockPv0.Nonce);
            AssertBytesEqual(
                _validBlock1Proof.PreEvaluationHash,
                preEvalBlockPv0.PreEvaluationHash
            );

            // However, such bug must be fixed after ProtocolVersion > 0:
            BlockMetadata contentPv1 = _contents.Block1Metadata.Copy();
            contentPv1.ProtocolVersion = 1;
            contentPv1.PublicKey = null;
            contentPv1.Timestamp += TimeSpan.FromSeconds(1);
            Assert.Throws<InvalidBlockPreEvaluationHashException>(() =>
                new PreEvaluationBlockHeader(
                    contentPv1,
                    nonce: _validBlock1Proof.Nonce,
                    preEvaluationHash: _validBlock1Proof.PreEvaluationHash
                )
            );
        }

        [Fact]
>>>>>>> 6cdef8dc
        public void MakeCandidateData()
        {
            var random = new Random();
            Bencodex.Types.Dictionary expectedGenesis = Bencodex.Types.Dictionary.Empty
                .Add("index", 0L)
                .Add("timestamp", "2021-09-06T04:46:39.123000Z")
                .Add("nonce", default(Nonce).ByteArray)
                .Add(
                    "public_key",
                    ParseHex("0200e02709cc0c051dc105188c454a2e7ef7b36b85da34529d3abc1968167cf54f")
                )
                .Add("protocol_version", 4)
                .Add("state_root_hash", default(HashDigest<SHA256>).ByteArray);
            var genesis = new PreEvaluationBlockHeader(_contents.GenesisMetadata);
            AssertBencodexEqual(expectedGenesis, genesis.MakeCandidateData(default));
            HashDigest<SHA256> stateRootHash = random.NextHashDigest<SHA256>();
            AssertBencodexEqual(
                expectedGenesis.SetItem("state_root_hash", stateRootHash.ByteArray),
                genesis.MakeCandidateData(stateRootHash)
            );

            Bencodex.Types.Dictionary expectedBlock1 = Bencodex.Types.Dictionary.Empty
                .Add("index", 1L)
                .Add("timestamp", "2021-09-06T08:01:09.045000Z")
                .Add("nonce", default(Nonce).ByteArray)
                .Add(
                    "public_key",
                    ParseHex("0215ba27a461a986f4ce7bcda1fd73dc708da767d0405729edaacaad7b7ff60eed")
                )
                .Add(
                    "previous_hash",
                    ParseHex(
                        "341e8f360597d5bc45ab96aabc5f1b0608063f30af7bd4153556c9536a07693a"
                    )
                )
                .Add(
                    "transaction_fingerprint",
                    ParseHex(
                        "654698d34b6d9a55b0c93e4ffb2639278324868c91965bc5f96cb3071d6903a0"
                    )
                )
                .Add("protocol_version", 4)
                .Add("state_root_hash", default(HashDigest<SHA256>).ByteArray);
<<<<<<< HEAD
            var block1 = new PreEvaluationBlockHeader(_contents.BlockMetadata1);
=======
            var block1 = new PreEvaluationBlockHeader(
                _contents.Block1Metadata,
                nonce: _validBlock1Proof.Nonce
            );
>>>>>>> 6cdef8dc
            AssertBencodexEqual(expectedBlock1, block1.MakeCandidateData(default));
            stateRootHash = random.NextHashDigest<SHA256>();
            AssertBencodexEqual(
                expectedBlock1.SetItem("state_root_hash", stateRootHash.ByteArray),
                block1.MakeCandidateData(stateRootHash)
            );
<<<<<<< HEAD
=======

            var blockPv0 = _contents.GenesisContentPv0.Mine();
            Bencodex.Types.Dictionary expectedBlockPv0 = Bencodex.Types.Dictionary.Empty
                .Add("index", 0L)
                .Add("timestamp", "2021-09-06T04:46:39.123000Z")
                .Add("difficulty", 0L)
                .Add("nonce", blockPv0.Nonce.ByteArray)
                .Add("reward_beneficiary", ParseHex("268344BA46e6CA2A8a5096565548b9018bc687Ce"))
                .Add("state_root_hash", default(HashDigest<SHA256>).ByteArray);
            AssertBencodexEqual(expectedBlockPv0, blockPv0.MakeCandidateData(default));
            stateRootHash = random.NextHashDigest<SHA256>();
            AssertBencodexEqual(
                expectedBlockPv0.SetItem("state_root_hash", stateRootHash.ByteArray),
                blockPv0.MakeCandidateData(stateRootHash)
            );

            var blockPv1 = _contents.Block1ContentPv1.Mine();
            Bencodex.Types.Dictionary expectedBlockPv1 = Bencodex.Types.Dictionary.Empty
                .Add("index", 1L)
                .Add("timestamp", "2021-09-06T08:01:09.045000Z")
                .Add("difficulty", 123L)
                .Add("nonce", blockPv1.Nonce.ByteArray)
                .Add("reward_beneficiary", ParseHex("8a29de186B85560D708451101C4Bf02D63b25c50"))
                .Add(
                    "previous_hash",
                    ParseHex("341e8f360597d5bc45ab96aabc5f1b0608063f30af7bd4153556c9536a07693a")
                )
                .Add(
                    "transaction_fingerprint",
                    ParseHex("654698d34b6d9a55b0c93e4ffb2639278324868c91965bc5f96cb3071d6903a0")
                )
                .Add("protocol_version", 1)
                .Add("state_root_hash", default(HashDigest<SHA256>).ByteArray);
            AssertBencodexEqual(expectedBlockPv1, blockPv1.MakeCandidateData(default));
            stateRootHash = random.NextHashDigest<SHA256>();
            AssertBencodexEqual(
                expectedBlockPv1.SetItem("state_root_hash", stateRootHash.ByteArray),
                blockPv1.MakeCandidateData(stateRootHash)
            );
>>>>>>> 6cdef8dc
        }

        [Fact]
        public void MakeSignature()
        {
            HashDigest<SHA256> arbitraryHash = HashDigest<SHA256>.FromString(
                "e6b3803208416556db8de50670aaf0b642e13c90afd77d24da8f642dc3e8f320"
            );

            var key = _contents.Block1Key;
<<<<<<< HEAD
            var block1 = new PreEvaluationBlockHeader(_contents.BlockMetadata1);
=======
            var block1 = new PreEvaluationBlockHeader(
                _contents.Block1Metadata,
                nonce: _validBlock1Proof.Nonce
            );
>>>>>>> 6cdef8dc
            ImmutableArray<byte> validSig = block1.MakeSignature(key, arbitraryHash);
            Assert.True(
                key.PublicKey.Verify(
                    _codec.Encode(block1.MakeCandidateData(arbitraryHash)),
                    validSig
                )
            );
            Assert.False(
                key.PublicKey.Verify(_codec.Encode(block1.MakeCandidateData(default)), validSig)
            );
            Assert.False(
                new PrivateKey().PublicKey.Verify(
                    _codec.Encode(block1.MakeCandidateData(arbitraryHash)),
                    validSig
                )
            );

            ArgumentException e = Assert.Throws<ArgumentException>(
                () => block1.MakeSignature(new PrivateKey(), arbitraryHash)
            );
            Assert.Equal("privateKey", e.ParamName);
            Assert.Contains("does not match", e.Message);

<<<<<<< HEAD
            var blockPv1 = new PreEvaluationBlockHeader(_contents.BlockPv1);
=======
            var blockPv1 = new PreEvaluationBlockHeader(
                _contents.Block1ContentPv1,
                _contents.Block1ContentPv1.Mine().Nonce
            );
>>>>>>> 6cdef8dc
            InvalidOperationException e2 = Assert.Throws<InvalidOperationException>(
                () => blockPv1.MakeSignature(key, arbitraryHash)
            );
            Assert.Contains("protocol version", e2.Message);
        }

        [Fact]
        public void VerifySignature()
        {
            var random = new Random();
            HashDigest<SHA256> arbitraryHash = HashDigest<SHA256>.FromString(
                "e6b3803208416556db8de50670aaf0b642e13c90afd77d24da8f642dc3e8f320"
            );

<<<<<<< HEAD
            var block1 = new PreEvaluationBlockHeader(_contents.BlockMetadata1);

            // Same as block1.MakeSignature(_contents.Block1Key, arbitraryHash)
=======
            var block1 = new PreEvaluationBlockHeader(
                _contents.Block1Metadata,
                nonce: _validBlock1Proof.Nonce
            );
>>>>>>> 6cdef8dc
            ImmutableArray<byte> validSig = ByteUtil.ParseHex(
                "3044022100b285f684fe94524aa725c6b69cb858370f85af56420d275410e148b0ad18" +
                "b3d9021f324c828b1dd949ebf73591bc0ac8858debae7c5aabc420fd4a1cec53d61e60"
            ).ToImmutableArray();

            AssertBytesEqual(
                block1.MakeSignature(_contents.Block1Key, arbitraryHash),
                validSig);
            Assert.True(block1.VerifySignature(validSig, arbitraryHash));
            Assert.False(block1.VerifySignature(null, arbitraryHash));
            Assert.False(block1.VerifySignature(validSig, default));
            Assert.False(
                block1.VerifySignature(
                    random.NextBytes(validSig.Length).ToImmutableArray(),
                    arbitraryHash
                )
            );

<<<<<<< HEAD
            var blockPv1 = new PreEvaluationBlockHeader(_contents.BlockPv1);
=======
            var blockPv1 = new PreEvaluationBlockHeader(
                _contents.Block1ContentPv1,
                _contents.Block1ContentPv1.Mine().Nonce
            );
>>>>>>> 6cdef8dc
            Assert.True(blockPv1.VerifySignature(null, arbitraryHash));
            Assert.False(blockPv1.VerifySignature(validSig, arbitraryHash));
        }

        [Fact]
        public void DeriveBlockHash()
        {
            Func<string, BlockHash> fromHex = BlockHash.FromString;
            HashDigest<SHA256> arbitraryHash = HashDigest<SHA256>.FromString(
                "e6b3803208416556db8de50670aaf0b642e13c90afd77d24da8f642dc3e8f320"
            );

            var genesis = new PreEvaluationBlockHeader(_contents.GenesisMetadata);
            AssertBytesEqual(
                fromHex("414d29402ca791f0540e34de7c27ed3728af440d262c3934b39fb3e9fd4644ee"),
                genesis.DeriveBlockHash(default, null)
            );
            AssertBytesEqual(
                fromHex("566d0ea47fc30966301d7d732eab8a214d061eb333239975a0fd6d37d45b76a5"),
                genesis.DeriveBlockHash(
                    default,
                    genesis.MakeSignature(_contents.GenesisKey, default)
                )
            );
            AssertBytesEqual(
                fromHex("3ad505d4820e3598294b3c7c5913695874d1944664133ff85a3480bc71f4fdb6"),
                genesis.DeriveBlockHash(arbitraryHash, null)
            );
            AssertBytesEqual(
                fromHex("3d358039543d29c872aa5b4e83dd497a2d91b430179c542107e063f8bdc3d55a"),
                genesis.DeriveBlockHash(
                    arbitraryHash,
                    genesis.MakeSignature(_contents.GenesisKey, arbitraryHash))
            );

<<<<<<< HEAD
            var block1 = new PreEvaluationBlockHeader(_contents.BlockMetadata1);
=======
            var block1 = new PreEvaluationBlockHeader(
                _contents.Block1Metadata,
                nonce: _validBlock1Proof.Nonce
            );
>>>>>>> 6cdef8dc
            AssertBytesEqual(
                fromHex("9c999d048603c32369bcd982ac2488f8d2782f339f0296ad537d4f039984dc47"),
                block1.DeriveBlockHash(default, null)
            );
            AssertBytesEqual(
                fromHex("1ff0ca42037e91a07db6b42a2f0aadc7fc1249900033718d783334a90a333892"),
                block1.DeriveBlockHash(default, block1.MakeSignature(_contents.Block1Key, default))
            );
            AssertBytesEqual(
                fromHex("5e63ed240742d7dac4b7f290f5a7afc51e2d410b13d2ad9690e56ac66486b23d"),
                block1.DeriveBlockHash(arbitraryHash, null)
            );
            AssertBytesEqual(
                fromHex("54f7572223e4d642ca8772378528120392a9997655860a6ec108f3e4d8c1cc14"),
                block1.DeriveBlockHash(
                    arbitraryHash, block1.MakeSignature(_contents.Block1Key, arbitraryHash)
                )
            );
        }
    }
}<|MERGE_RESOLUTION|>--- conflicted
+++ resolved
@@ -22,160 +22,11 @@
         {
             _contents = new BlockContentFixture();
             _codec = new Codec();
-<<<<<<< HEAD
-=======
-            _hashAlgorithmType = BlockMetadata.HashAlgorithmType;
-
-            var validGenesisNonce = default(Nonce);
-            byte[] validGenesisBytes =
-                _codec.Encode(_contents.GenesisMetadata.MakeCandidateData(validGenesisNonce));
-            ImmutableArray<byte> validGenesisPreEvalHash =
-                _hashAlgorithmType.Digest(validGenesisBytes).ToImmutableArray();
-            _validGenesisProof = (validGenesisNonce, validGenesisPreEvalHash);
-
-            // Checks if the hard-coded proof of the fixture is up-to-date.  If it's outdated,
-            // throws an exception that prints a regenerated up-to-date one:
-            const int lastCheckedProtocolVersion = 3;
-            if (_contents.Block1Metadata.ProtocolVersion > lastCheckedProtocolVersion)
-            {
-                (Nonce Nonce, ImmutableArray<byte> Digest) regen =
-                    Hashcash.Answer(
-                        n => new[] { _codec.Encode(_contents.Block1Metadata.MakeCandidateData(n)) },
-                        _hashAlgorithmType,
-                        _contents.Block1Metadata.Difficulty,
-                        0
-                    );
-                string nonceLit = string.Join(
-                    ", ",
-                    regen.Nonce.ByteArray.Select(b => b < 0x10 ? $"0x0{b:x}" : $"0x{b:x}")
-                );
-                throw new Exception(
-                    $"As the CurrentProtocolVersion was bumped from {lastCheckedProtocolVersion} " +
-                    $"to {BlockMetadata.CurrentProtocolVersion}, hard-coded nonce proofs in " +
-                    $"the fixture is now outdated.  Check {nameof(PreEvaluationBlockHeaderTest)} " +
-                    "constructor and update the hard-coded nonce to the following up-to-date one:" +
-                    $"\n\n    new {nameof(Nonce)}(new byte[] {{ {nonceLit} }})\n\n"
-                );
-            }
-
-            var validBlock1Nonce = new Nonce(
-                new byte[] { 0xf4, 0xbe, 0xc2, 0x4d, 0x1e, 0x04, 0xeb, 0x4b, 0xb5, 0x98 }
-            );
-            byte[] validBlock1Bytes =
-                _codec.Encode(_contents.Block1Metadata.MakeCandidateData(validBlock1Nonce));
-            ImmutableArray<byte> validBlock1PreEvalHash =
-                _hashAlgorithmType.Digest(validBlock1Bytes).ToImmutableArray();
-            _validBlock1Proof = (validBlock1Nonce, validBlock1PreEvalHash);
-
-            var invalidBlock1Nonce = default(Nonce);
-            byte[] invalidBlock1Bytes =
-                _codec.Encode(_contents.Block1Metadata.MakeCandidateData(invalidBlock1Nonce));
-            ImmutableArray<byte> invalidBlock1PreEvalHash =
-                _hashAlgorithmType.Digest(invalidBlock1Bytes).ToImmutableArray();
-            _invalidBlock1Proof = (invalidBlock1Nonce, invalidBlock1PreEvalHash);
-        }
-
-        [Fact]
-        public virtual void UnsafeConstructor()
-        {
-            BlockMetadata metadata = _contents.GenesisMetadata.Copy();
-            var preEvalBlock =
-                new PreEvaluationBlockHeader(metadata, _validGenesisProof);
-            AssertBlockMetadataEqual(metadata, preEvalBlock);
-            AssertBytesEqual(_validGenesisProof.Nonce, preEvalBlock.Nonce);
-            AssertBytesEqual(_validGenesisProof.PreEvaluationHash, preEvalBlock.PreEvaluationHash);
-
-            metadata = _contents.Block1Metadata.Copy();
-            preEvalBlock = new PreEvaluationBlockHeader(metadata, _validBlock1Proof);
-            AssertBlockMetadataEqual(metadata, preEvalBlock);
-            AssertBytesEqual(_validBlock1Proof.Nonce, preEvalBlock.Nonce);
-            AssertBytesEqual(_validBlock1Proof.PreEvaluationHash, preEvalBlock.PreEvaluationHash);
-
-            Assert.Throws<InvalidBlockNonceException>(
-                () => new PreEvaluationBlockHeader(metadata, _invalidBlock1Proof)
-            );
-
-            metadata = _contents.Block1Metadata.Copy();
-            metadata.PreviousHash = null;
-            Assert.Throws<InvalidBlockPreviousHashException>(
-                () => new PreEvaluationBlockHeader(metadata, _validBlock1Proof)
-            );
-
-            metadata = _contents.GenesisMetadata.Copy();
-            metadata.PreviousHash = _contents.GenesisHash;
-            Assert.Throws<InvalidBlockPreviousHashException>(
-                () => new PreEvaluationBlockHeader(metadata, _validGenesisProof)
-            );
-
-            metadata = _contents.Block1Metadata.Copy();
-            metadata.Difficulty = 0L;
-            Assert.Throws<InvalidBlockDifficultyException>(
-                () => new PreEvaluationBlockHeader(metadata, _validBlock1Proof.Nonce)
-            );
-
-            metadata = _contents.GenesisMetadata.Copy();
-            metadata.Difficulty = 1L;
-            Assert.Throws<InvalidBlockDifficultyException>(
-                () => new PreEvaluationBlockHeader(metadata, _validGenesisProof)
-            );
-
-            metadata = _contents.GenesisMetadata.Copy();
-            metadata.TotalDifficulty = 1;
-            Assert.Throws<InvalidBlockTotalDifficultyException>(
-                () => new PreEvaluationBlockHeader(metadata, _validGenesisProof)
-            );
-        }
-
-        [Fact]
-        public virtual void SafeConstructorWithPreEvaluationHash()
-        {
-            BlockMetadata metadata = _contents.GenesisMetadata.Copy();
-            var preEvalBlock = new PreEvaluationBlockHeader(
-                metadata,
-                nonce: _validGenesisProof.Nonce,
-                preEvaluationHash: _validGenesisProof.PreEvaluationHash
-            );
-            AssertBlockMetadataEqual(metadata, preEvalBlock);
-            AssertBytesEqual(_validGenesisProof.Nonce, preEvalBlock.Nonce);
-            AssertBytesEqual(_validGenesisProof.PreEvaluationHash, preEvalBlock.PreEvaluationHash);
-
-            metadata = _contents.Block1Metadata.Copy();
-            preEvalBlock = new PreEvaluationBlockHeader(
-                metadata,
-                nonce: _validBlock1Proof.Nonce,
-                preEvaluationHash: _validBlock1Proof.PreEvaluationHash
-            );
-            AssertBlockMetadataEqual(metadata, preEvalBlock);
-            AssertBytesEqual(_validBlock1Proof.Nonce, preEvalBlock.Nonce);
-            AssertBytesEqual(_validBlock1Proof.PreEvaluationHash, preEvalBlock.PreEvaluationHash);
-
-            // Mutating the BlockMetadata instance does not affect PreEvaluatingBlockHeader
-            // instance:
-            metadata.Index++;
-            Assert.Equal(_contents.Block1Metadata.Index, preEvalBlock.Index);
-
-            metadata = _contents.Block1Metadata.Copy();
-            Assert.Throws<InvalidBlockNonceException>(() =>
-                new PreEvaluationBlockHeader(
-                    metadata,
-                    nonce: _invalidBlock1Proof.Nonce,
-                    preEvaluationHash: _invalidBlock1Proof.PreEvaluationHash
-                )
-            );
-            Assert.Throws<InvalidBlockPreEvaluationHashException>(() =>
-                new PreEvaluationBlockHeader(
-                    metadata,
-                    nonce: _validBlock1Proof.Nonce,
-                    preEvaluationHash: _invalidBlock1Proof.PreEvaluationHash
-                )
-            );
->>>>>>> 6cdef8dc
         }
 
         [Fact]
         public void Constructors()
         {
-<<<<<<< HEAD
             var validatorA = new PrivateKey();
             var validatorB = new PrivateKey();
             var validatorC = new PrivateKey();
@@ -352,125 +203,18 @@
                 LastCommit = validLastCommit,
             };
             _ = new PreEvaluationBlockHeader(metadata: validMetadata);
-=======
+        }
+
+        [Fact]
+        public void CopyConstructor()
+        {
             BlockMetadata metadata = _contents.GenesisContent.Copy();
-            var preEvalBlock = new PreEvaluationBlockHeader(
-                metadata,
-                nonce: _validGenesisProof.Nonce
-            );
-            AssertBlockMetadataEqual(metadata, preEvalBlock);
-            AssertBytesEqual(_validGenesisProof.Nonce, preEvalBlock.Nonce);
-            AssertBytesEqual(_validGenesisProof.PreEvaluationHash, preEvalBlock.PreEvaluationHash);
-
-            metadata = _contents.Block1Metadata.Copy();
-            preEvalBlock = new PreEvaluationBlockHeader(
-                metadata,
-                nonce: _validBlock1Proof.Nonce
-            );
-            AssertBlockMetadataEqual(metadata, preEvalBlock);
-            AssertBytesEqual(_validBlock1Proof.Nonce, preEvalBlock.Nonce);
-            AssertBytesEqual(_validBlock1Proof.PreEvaluationHash, preEvalBlock.PreEvaluationHash);
-
-            // Mutating the BlockMetadata instance doesn't affect PreEvaluatingBlockHeader instance:
-            metadata.Index++;
-            Assert.Equal(_contents.Block1Metadata.Index, preEvalBlock.Index);
-
-            Assert.Throws<InvalidBlockNonceException>(() =>
-                new PreEvaluationBlockHeader(
-                    _contents.Block1Metadata,
-                    nonce: _invalidBlock1Proof.Nonce
-                )
-            );
-
-            metadata = _contents.Block1Metadata.Copy();
-            metadata.PreviousHash = null;
-            Assert.Throws<InvalidBlockPreviousHashException>(
-                () => new PreEvaluationBlockHeader(metadata, _validBlock1Proof.Nonce)
-            );
-
-            metadata = _contents.GenesisMetadata.Copy();
-            metadata.PreviousHash = _contents.GenesisHash;
-            Assert.Throws<InvalidBlockPreviousHashException>(
-                () => new PreEvaluationBlockHeader(metadata, _validGenesisProof.Nonce)
-            );
-
-            metadata = _contents.Block1Metadata.Copy();
-            metadata.Difficulty = 0L;
-            Assert.Throws<InvalidBlockDifficultyException>(
-                () => new PreEvaluationBlockHeader(metadata, _validBlock1Proof.Nonce)
-            );
-
-            metadata = _contents.GenesisMetadata.Copy();
-            metadata.Difficulty = 1L;
-            Assert.Throws<InvalidBlockDifficultyException>(
-                () => new PreEvaluationBlockHeader(metadata, _validGenesisProof)
-            );
-
-            metadata = _contents.GenesisMetadata.Copy();
-            metadata.TotalDifficulty = 1;
-            Assert.Throws<InvalidBlockTotalDifficultyException>(
-                () => new PreEvaluationBlockHeader(metadata, _validGenesisProof)
-            );
->>>>>>> 6cdef8dc
-        }
-
-        [Fact]
-        public void CopyConstructor()
-        {
-<<<<<<< HEAD
-            BlockMetadata metadata = _contents.Genesis.Copy();
             var preEvalBlock = new PreEvaluationBlockHeader(metadata);
-=======
-            BlockMetadata metadata = _contents.GenesisContent.Copy();
-            var preEvalBlock = new PreEvaluationBlockHeader(
-                metadata,
-                nonce: _validGenesisProof.Nonce
-            );
->>>>>>> 6cdef8dc
             var copy = new PreEvaluationBlockHeader(preEvalBlock);
             AssertPreEvaluationBlockHeadersEqual(preEvalBlock, copy);
         }
 
         [Fact]
-<<<<<<< HEAD
-=======
-        public virtual void DontCheckPreEvaluationHashWithProtocolVersion0()
-        {
-            // Since PreEvaluationHash comparison between the actual and the expected was not
-            // implemented in ProtocolVersion == 0, we need to maintain this bug on
-            // ProtocolVersion < 1 for backward compatibility:
-            BlockMetadata metadataPv0 = _contents.Block1Metadata.Copy();
-            metadataPv0.ProtocolVersion = 0;
-            metadataPv0.PublicKey = null;
-            metadataPv0.Timestamp += TimeSpan.FromSeconds(1);
-            var preEvalBlockPv0 = new PreEvaluationBlockHeader(
-                metadataPv0,
-                nonce: _validBlock1Proof.Nonce,
-                preEvaluationHash: _validBlock1Proof.PreEvaluationHash
-            );
-            AssertBlockMetadataEqual(metadataPv0, preEvalBlockPv0);
-            AssertBytesEqual(_validBlock1Proof.Nonce, preEvalBlockPv0.Nonce);
-            AssertBytesEqual(
-                _validBlock1Proof.PreEvaluationHash,
-                preEvalBlockPv0.PreEvaluationHash
-            );
-
-            // However, such bug must be fixed after ProtocolVersion > 0:
-            BlockMetadata contentPv1 = _contents.Block1Metadata.Copy();
-            contentPv1.ProtocolVersion = 1;
-            contentPv1.PublicKey = null;
-            contentPv1.Timestamp += TimeSpan.FromSeconds(1);
-            Assert.Throws<InvalidBlockPreEvaluationHashException>(() =>
-                new PreEvaluationBlockHeader(
-                    contentPv1,
-                    nonce: _validBlock1Proof.Nonce,
-                    preEvaluationHash: _validBlock1Proof.PreEvaluationHash
-                )
-            );
-        }
-
-        [Fact]
->>>>>>> 6cdef8dc
         public void MakeCandidateData()
         {
             var random = new Random();
@@ -514,62 +258,13 @@
                 )
                 .Add("protocol_version", 4)
                 .Add("state_root_hash", default(HashDigest<SHA256>).ByteArray);
-<<<<<<< HEAD
-            var block1 = new PreEvaluationBlockHeader(_contents.BlockMetadata1);
-=======
-            var block1 = new PreEvaluationBlockHeader(
-                _contents.Block1Metadata,
-                nonce: _validBlock1Proof.Nonce
-            );
->>>>>>> 6cdef8dc
+            var block1 = new PreEvaluationBlockHeader(_contents.Block1Metadata);
             AssertBencodexEqual(expectedBlock1, block1.MakeCandidateData(default));
             stateRootHash = random.NextHashDigest<SHA256>();
             AssertBencodexEqual(
                 expectedBlock1.SetItem("state_root_hash", stateRootHash.ByteArray),
                 block1.MakeCandidateData(stateRootHash)
             );
-<<<<<<< HEAD
-=======
-
-            var blockPv0 = _contents.GenesisContentPv0.Mine();
-            Bencodex.Types.Dictionary expectedBlockPv0 = Bencodex.Types.Dictionary.Empty
-                .Add("index", 0L)
-                .Add("timestamp", "2021-09-06T04:46:39.123000Z")
-                .Add("difficulty", 0L)
-                .Add("nonce", blockPv0.Nonce.ByteArray)
-                .Add("reward_beneficiary", ParseHex("268344BA46e6CA2A8a5096565548b9018bc687Ce"))
-                .Add("state_root_hash", default(HashDigest<SHA256>).ByteArray);
-            AssertBencodexEqual(expectedBlockPv0, blockPv0.MakeCandidateData(default));
-            stateRootHash = random.NextHashDigest<SHA256>();
-            AssertBencodexEqual(
-                expectedBlockPv0.SetItem("state_root_hash", stateRootHash.ByteArray),
-                blockPv0.MakeCandidateData(stateRootHash)
-            );
-
-            var blockPv1 = _contents.Block1ContentPv1.Mine();
-            Bencodex.Types.Dictionary expectedBlockPv1 = Bencodex.Types.Dictionary.Empty
-                .Add("index", 1L)
-                .Add("timestamp", "2021-09-06T08:01:09.045000Z")
-                .Add("difficulty", 123L)
-                .Add("nonce", blockPv1.Nonce.ByteArray)
-                .Add("reward_beneficiary", ParseHex("8a29de186B85560D708451101C4Bf02D63b25c50"))
-                .Add(
-                    "previous_hash",
-                    ParseHex("341e8f360597d5bc45ab96aabc5f1b0608063f30af7bd4153556c9536a07693a")
-                )
-                .Add(
-                    "transaction_fingerprint",
-                    ParseHex("654698d34b6d9a55b0c93e4ffb2639278324868c91965bc5f96cb3071d6903a0")
-                )
-                .Add("protocol_version", 1)
-                .Add("state_root_hash", default(HashDigest<SHA256>).ByteArray);
-            AssertBencodexEqual(expectedBlockPv1, blockPv1.MakeCandidateData(default));
-            stateRootHash = random.NextHashDigest<SHA256>();
-            AssertBencodexEqual(
-                expectedBlockPv1.SetItem("state_root_hash", stateRootHash.ByteArray),
-                blockPv1.MakeCandidateData(stateRootHash)
-            );
->>>>>>> 6cdef8dc
         }
 
         [Fact]
@@ -580,14 +275,7 @@
             );
 
             var key = _contents.Block1Key;
-<<<<<<< HEAD
-            var block1 = new PreEvaluationBlockHeader(_contents.BlockMetadata1);
-=======
-            var block1 = new PreEvaluationBlockHeader(
-                _contents.Block1Metadata,
-                nonce: _validBlock1Proof.Nonce
-            );
->>>>>>> 6cdef8dc
+            var block1 = new PreEvaluationBlockHeader(_contents.Block1Metadata);
             ImmutableArray<byte> validSig = block1.MakeSignature(key, arbitraryHash);
             Assert.True(
                 key.PublicKey.Verify(
@@ -611,14 +299,7 @@
             Assert.Equal("privateKey", e.ParamName);
             Assert.Contains("does not match", e.Message);
 
-<<<<<<< HEAD
-            var blockPv1 = new PreEvaluationBlockHeader(_contents.BlockPv1);
-=======
-            var blockPv1 = new PreEvaluationBlockHeader(
-                _contents.Block1ContentPv1,
-                _contents.Block1ContentPv1.Mine().Nonce
-            );
->>>>>>> 6cdef8dc
+            var blockPv1 = new PreEvaluationBlockHeader(_contents.Block1ContentPv1);
             InvalidOperationException e2 = Assert.Throws<InvalidOperationException>(
                 () => blockPv1.MakeSignature(key, arbitraryHash)
             );
@@ -633,16 +314,9 @@
                 "e6b3803208416556db8de50670aaf0b642e13c90afd77d24da8f642dc3e8f320"
             );
 
-<<<<<<< HEAD
-            var block1 = new PreEvaluationBlockHeader(_contents.BlockMetadata1);
+            var block1 = new PreEvaluationBlockHeader(_contents.Block1Metadata);
 
             // Same as block1.MakeSignature(_contents.Block1Key, arbitraryHash)
-=======
-            var block1 = new PreEvaluationBlockHeader(
-                _contents.Block1Metadata,
-                nonce: _validBlock1Proof.Nonce
-            );
->>>>>>> 6cdef8dc
             ImmutableArray<byte> validSig = ByteUtil.ParseHex(
                 "3044022100b285f684fe94524aa725c6b69cb858370f85af56420d275410e148b0ad18" +
                 "b3d9021f324c828b1dd949ebf73591bc0ac8858debae7c5aabc420fd4a1cec53d61e60"
@@ -661,14 +335,7 @@
                 )
             );
 
-<<<<<<< HEAD
-            var blockPv1 = new PreEvaluationBlockHeader(_contents.BlockPv1);
-=======
-            var blockPv1 = new PreEvaluationBlockHeader(
-                _contents.Block1ContentPv1,
-                _contents.Block1ContentPv1.Mine().Nonce
-            );
->>>>>>> 6cdef8dc
+            var blockPv1 = new PreEvaluationBlockHeader(_contents.Block1ContentPv1);
             Assert.True(blockPv1.VerifySignature(null, arbitraryHash));
             Assert.False(blockPv1.VerifySignature(validSig, arbitraryHash));
         }
@@ -704,14 +371,7 @@
                     genesis.MakeSignature(_contents.GenesisKey, arbitraryHash))
             );
 
-<<<<<<< HEAD
-            var block1 = new PreEvaluationBlockHeader(_contents.BlockMetadata1);
-=======
-            var block1 = new PreEvaluationBlockHeader(
-                _contents.Block1Metadata,
-                nonce: _validBlock1Proof.Nonce
-            );
->>>>>>> 6cdef8dc
+            var block1 = new PreEvaluationBlockHeader(_contents.Block1Metadata);
             AssertBytesEqual(
                 fromHex("9c999d048603c32369bcd982ac2488f8d2782f339f0296ad537d4f039984dc47"),
                 block1.DeriveBlockHash(default, null)
