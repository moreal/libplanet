using System;
using System.Collections.Immutable;
using System.Security.Cryptography;
using Bencodex;
using Libplanet.Blocks;
using Libplanet.Crypto;
using Libplanet.Tests.Fixtures;
using Xunit;
using static Libplanet.ByteUtil;
using static Libplanet.Tests.TestUtils;

namespace Libplanet.Tests.Blocks
{
    // FIXME: The most of the following tests are duplicated in PreEvaluationBlockTest.
    public class PreEvaluationBlockHeaderTest
    {
        protected readonly BlockContentFixture _contents;
        protected readonly Codec _codec;

        public PreEvaluationBlockHeaderTest()
        {
            _contents = new BlockContentFixture();
            _codec = new Codec();
        }

        [Fact]
        public void CopyConstructor()
        {
            BlockMetadata metadata = new BlockMetadata(_contents.GenesisContent);
            var preEvalBlock = new PreEvaluationBlockHeader(
                metadata, metadata.DerivePreEvaluationHash(default));
            var copy = new PreEvaluationBlockHeader(preEvalBlock);
            AssertPreEvaluationBlockHeadersEqual(preEvalBlock, copy);
        }

        [Fact]
        public void ValidatePreEvaluationHash()
        {
            BlockMetadata metadataPv1 = new BlockMetadata(_contents.Block1ContentPv1);
            Assert.True(metadataPv1.ProtocolVersion <= BlockMetadata.PoWProtocolVersion);

            // Should be fine.
            var preEvaluationBlockHeaderPv1 = new PreEvaluationBlockHeader(
                metadataPv1,
                metadataPv1.DerivePreEvaluationHash(new Nonce(TestUtils.GetRandomBytes(4))));

            BlockMetadata metadata = new BlockMetadata(_contents.Block1Content);
            Assert.False(metadata.ProtocolVersion <= BlockMetadata.PoWProtocolVersion);
            var preEvaluationBlockHeader = new PreEvaluationBlockHeader(
                metadata,
                metadata.DerivePreEvaluationHash(default));
        }

        [Fact]
        public void MakeCandidateData()
        {
            var random = new Random();
            Bencodex.Types.Dictionary expectedGenesis = Bencodex.Types.Dictionary.Empty
                .Add("index", 0L)
                .Add("timestamp", "2021-09-06T04:46:39.123000Z")
                .Add("nonce", default(Nonce).ByteArray)
                .Add(
                    "public_key",
                    ParseHex("0200e02709cc0c051dc105188c454a2e7ef7b36b85da34529d3abc1968167cf54f")
                )
                .Add("protocol_version", 4)
                .Add("state_root_hash", default(HashDigest<SHA256>).ByteArray)
                .Add(
                    "transaction_fingerprint",
                    ParseHex("eae2c77210d9a1a4ce4fdd68479e5b49d91c341ac071e51f3a525030a131270b"));
            var genesis = new PreEvaluationBlockHeader(
                _contents.GenesisMetadata,
                _contents.GenesisMetadata.DerivePreEvaluationHash(default));
            AssertBencodexEqual(expectedGenesis, genesis.MakeCandidateData(default));
            HashDigest<SHA256> stateRootHash = random.NextHashDigest<SHA256>();
            AssertBencodexEqual(
                expectedGenesis.SetItem("state_root_hash", stateRootHash.ByteArray),
                genesis.MakeCandidateData(stateRootHash)
            );

            Bencodex.Types.Dictionary expectedBlock1 = Bencodex.Types.Dictionary.Empty
                .Add("index", 1L)
                .Add("timestamp", "2021-09-06T08:01:09.045000Z")
                .Add("nonce", default(Nonce).ByteArray)
                .Add(
                    "public_key",
                    ParseHex("0215ba27a461a986f4ce7bcda1fd73dc708da767d0405729edaacaad7b7ff60eed")
                )
                .Add(
                    "previous_hash",
                    ParseHex(
                        "341e8f360597d5bc45ab96aabc5f1b0608063f30af7bd4153556c9536a07693a"
                    )
                )
                .Add(
                    "transaction_fingerprint",
                    ParseHex(
                        "654698d34b6d9a55b0c93e4ffb2639278324868c91965bc5f96cb3071d6903a0"
                    )
                )
                .Add("protocol_version", 4)
                .Add("state_root_hash", default(HashDigest<SHA256>).ByteArray);
            var block1 = new PreEvaluationBlockHeader(
                _contents.Block1Metadata,
                _contents.Block1Metadata.DerivePreEvaluationHash(default));
            AssertBencodexEqual(expectedBlock1, block1.MakeCandidateData(default));
            stateRootHash = random.NextHashDigest<SHA256>();
            AssertBencodexEqual(
                expectedBlock1.SetItem("state_root_hash", stateRootHash.ByteArray),
                block1.MakeCandidateData(stateRootHash)
            );
        }

        [Fact]
        public void MakeSignature()
        {
            HashDigest<SHA256> arbitraryHash = HashDigest<SHA256>.FromString(
                "e6b3803208416556db8de50670aaf0b642e13c90afd77d24da8f642dc3e8f320"
            );

            var key = _contents.Block1Key;
            var block1 = new PreEvaluationBlockHeader(
                _contents.Block1Metadata,
                _contents.Block1Metadata.DerivePreEvaluationHash(default));
            ImmutableArray<byte> validSig = block1.MakeSignature(key, arbitraryHash);
            Assert.True(
                key.PublicKey.Verify(
                    _codec.Encode(block1.MakeCandidateData(arbitraryHash)),
                    validSig
                )
            );
            Assert.False(
                key.PublicKey.Verify(_codec.Encode(block1.MakeCandidateData(default)), validSig)
            );
            Assert.False(
                new PrivateKey().PublicKey.Verify(
                    _codec.Encode(block1.MakeCandidateData(arbitraryHash)),
                    validSig
                )
            );

            ArgumentException e = Assert.Throws<ArgumentException>(
                () => block1.MakeSignature(new PrivateKey(), arbitraryHash)
            );
            Assert.Equal("privateKey", e.ParamName);
            Assert.Contains("does not match", e.Message);

            var blockPv1 = new PreEvaluationBlockHeader(
                _contents.Block1MetadataPv1,
                _contents.Block1MetadataPv1.DerivePreEvaluationHash(default));
            InvalidOperationException e2 = Assert.Throws<InvalidOperationException>(
                () => blockPv1.MakeSignature(key, arbitraryHash)
            );
            Assert.Contains("protocol version", e2.Message);
        }

        [Fact]
        public void VerifySignature()
        {
            var random = new Random();
            HashDigest<SHA256> arbitraryHash = HashDigest<SHA256>.FromString(
                "e6b3803208416556db8de50670aaf0b642e13c90afd77d24da8f642dc3e8f320"
            );

<<<<<<< HEAD
            var block1 = new PreEvaluationBlockHeader(
                _contents.Block1Metadata,
                _contents.Block1Metadata.DerivePreEvaluationHash(default));

            // Same as block1.MakeSignature(_contents.Block1Key, arbitraryHash)
            ImmutableArray<byte> validSig = ByteUtil.ParseHex(
                "3044022100b285f684fe94524aa725c6b69cb858370f85af56420d275410e148b0ad18" +
                "b3d9021f324c828b1dd949ebf73591bc0ac8858debae7c5aabc420fd4a1cec53d61e60"
            ).ToImmutableArray();

            AssertBytesEqual(
                block1.MakeSignature(_contents.Block1Key, arbitraryHash),
                validSig);
=======
            var block1 = new PreEvaluationBlockHeader(_contents.Block1Metadata, _validBlock1Proof);
            ImmutableArray<byte> validSig = ByteUtil.ParseHexToImmutable(
                "3045022100e0c6bc5ccbde4a6fc0bc255b663972904373543247e6c7ea082817ebe6ae6" +
                "3f202201a4fa72853caddca4027be60b88652106d096a901521c59d22ec980ff6a8d184"
            );
>>>>>>> 1ee05f82
            Assert.True(block1.VerifySignature(validSig, arbitraryHash));
            Assert.False(block1.VerifySignature(null, arbitraryHash));
            Assert.False(block1.VerifySignature(validSig, default));
            Assert.False(
                block1.VerifySignature(
                    random.NextBytes(validSig.Length).ToImmutableArray(),
                    arbitraryHash
                )
            );

            var blockPv1 = new PreEvaluationBlockHeader(
                _contents.Block1MetadataPv1,
                _contents.Block1MetadataPv1.DerivePreEvaluationHash(default));
            Assert.True(blockPv1.VerifySignature(null, arbitraryHash));
            Assert.False(blockPv1.VerifySignature(validSig, arbitraryHash));
        }

        [Fact]
        public void DeriveBlockHash()
        {
            Func<string, BlockHash> fromHex = BlockHash.FromString;
            HashDigest<SHA256> arbitraryHash = HashDigest<SHA256>.FromString(
                "e6b3803208416556db8de50670aaf0b642e13c90afd77d24da8f642dc3e8f320"
            );

            var genesis = new PreEvaluationBlockHeader(
                _contents.GenesisMetadata,
                _contents.GenesisMetadata.DerivePreEvaluationHash(default));
            AssertBytesEqual(
                fromHex("164f3b65f29e7b1a2440582c31fdcf9e26277c7ac389b139ac7c1b7c0e7b880b"),
                genesis.DeriveBlockHash(default, null)
            );
            AssertBytesEqual(
                fromHex("221ec2ef2c752547eae2b9f04300a3322ded62d747862e5aee9434aa8584fd68"),
                genesis.DeriveBlockHash(
                    default,
                    genesis.MakeSignature(_contents.GenesisKey, default)
                )
            );
            AssertBytesEqual(
                fromHex("edb7a84ac4ce3a7f2a11e0abe6c2deabe0583fd5a626784809f5fcf335de4ed9"),
                genesis.DeriveBlockHash(arbitraryHash, null)
            );
            AssertBytesEqual(
                fromHex("775015344e34a842d00db61f3f2e427678821f882b556ec7daacd1b1e77bb34b"),
                genesis.DeriveBlockHash(
                    arbitraryHash,
                    genesis.MakeSignature(_contents.GenesisKey, arbitraryHash))
            );

            var block1 = new PreEvaluationBlockHeader(
                _contents.Block1Metadata,
                _contents.Block1Metadata.DerivePreEvaluationHash(default));
            AssertBytesEqual(
                fromHex("9c999d048603c32369bcd982ac2488f8d2782f339f0296ad537d4f039984dc47"),
                block1.DeriveBlockHash(default, null)
            );
            AssertBytesEqual(
                fromHex("1ff0ca42037e91a07db6b42a2f0aadc7fc1249900033718d783334a90a333892"),
                block1.DeriveBlockHash(default, block1.MakeSignature(_contents.Block1Key, default))
            );
            AssertBytesEqual(
                fromHex("5e63ed240742d7dac4b7f290f5a7afc51e2d410b13d2ad9690e56ac66486b23d"),
                block1.DeriveBlockHash(arbitraryHash, null)
            );
            AssertBytesEqual(
                fromHex("54f7572223e4d642ca8772378528120392a9997655860a6ec108f3e4d8c1cc14"),
                block1.DeriveBlockHash(
                    arbitraryHash, block1.MakeSignature(_contents.Block1Key, arbitraryHash)
                )
            );
        }
    }
}<|MERGE_RESOLUTION|>--- conflicted
+++ resolved
@@ -162,27 +162,19 @@
                 "e6b3803208416556db8de50670aaf0b642e13c90afd77d24da8f642dc3e8f320"
             );
 
-<<<<<<< HEAD
             var block1 = new PreEvaluationBlockHeader(
                 _contents.Block1Metadata,
                 _contents.Block1Metadata.DerivePreEvaluationHash(default));
 
             // Same as block1.MakeSignature(_contents.Block1Key, arbitraryHash)
-            ImmutableArray<byte> validSig = ByteUtil.ParseHex(
+            ImmutableArray<byte> validSig = ByteUtil.ParseHexToImmutable(
                 "3044022100b285f684fe94524aa725c6b69cb858370f85af56420d275410e148b0ad18" +
                 "b3d9021f324c828b1dd949ebf73591bc0ac8858debae7c5aabc420fd4a1cec53d61e60"
-            ).ToImmutableArray();
+            );
 
             AssertBytesEqual(
                 block1.MakeSignature(_contents.Block1Key, arbitraryHash),
                 validSig);
-=======
-            var block1 = new PreEvaluationBlockHeader(_contents.Block1Metadata, _validBlock1Proof);
-            ImmutableArray<byte> validSig = ByteUtil.ParseHexToImmutable(
-                "3045022100e0c6bc5ccbde4a6fc0bc255b663972904373543247e6c7ea082817ebe6ae6" +
-                "3f202201a4fa72853caddca4027be60b88652106d096a901521c59d22ec980ff6a8d184"
-            );
->>>>>>> 1ee05f82
             Assert.True(block1.VerifySignature(validSig, arbitraryHash));
             Assert.False(block1.VerifySignature(null, arbitraryHash));
             Assert.False(block1.VerifySignature(validSig, default));
