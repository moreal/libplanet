--- conflicted
+++ resolved
@@ -114,13 +114,8 @@
             }
         }
 
-<<<<<<< HEAD
-        [Fact]
+        [SkippableFact]
         public void Evaluate()
-=======
-        [SkippableFact]
-        public async void Evaluate()
->>>>>>> 4af0f1d2
         {
             Skip.IfNot(
                 Environment.GetEnvironmentVariable("XUNIT_UNITY_RUNNER") is null,
@@ -168,13 +163,8 @@
             Assert.Equal((long)(Integer)state, blockIndex);
         }
 
-<<<<<<< HEAD
-        [Fact]
+        [SkippableFact]
         public void EvaluateWithException()
-=======
-        [SkippableFact]
-        public async void EvaluateWithException()
->>>>>>> 4af0f1d2
         {
             Skip.IfNot(
                 Environment.GetEnvironmentVariable("XUNIT_UNITY_RUNNER") is null,
@@ -332,13 +322,10 @@
                 ActionEvaluator<DumbAction>.NullTotalSupplyGetter,
                 ActionEvaluator<DumbAction>.NullValidatorSetGetter,
                 genesis.Miner);
-<<<<<<< HEAD
-=======
             Assert.Empty(
                 actionEvaluator.EvaluateBlock(
                     block: genesis,
                     previousStates: previousStates));
->>>>>>> 4af0f1d2
 
             Transaction<DumbAction>[] block1Txs =
             {
@@ -765,24 +752,13 @@
                 new BlockMetadata(
                     index: 123,
                     timestamp: DateTimeOffset.UtcNow,
-<<<<<<< HEAD
                     publicKey: GenesisProposer.PublicKey,
                     previousHash: hash,
                     txHash: BlockContent<ThrowException>.DeriveTxHash(txs),
                     lastCommit: CreateBlockCommit(hash, 122, 0)),
                 transactions: txs).Propose();
-            var nextStates = actionEvaluator.EvaluateTxResult(
-                block: block,
-=======
-                    publicKey: GenesisMiner.PublicKey,
-                    difficulty: 1,
-                    totalDifficulty: 1,
-                    previousHash: default(BlockHash),
-                    txHash: BlockContent<ThrowException>.DeriveTxHash(txs)),
-                transactions: txs).Mine();
             var nextStates = actionEvaluator.EvaluateTx(
                 blockHeader: block,
->>>>>>> 4af0f1d2
                 tx: tx,
                 previousStates: new AccountStateDeltaImpl(
                     ActionEvaluator<DumbAction>.NullAccountStateGetter,
@@ -1150,13 +1126,8 @@
             return (addresses, txs);
         }
 
-<<<<<<< HEAD
-        [Fact]
+        [SkippableFact]
         private void CheckGenesisHashInAction()
-=======
-        [SkippableFact]
-        private async Task CheckGenesisHashInAction()
->>>>>>> 4af0f1d2
         {
             Skip.IfNot(
                 Environment.GetEnvironmentVariable("XUNIT_UNITY_RUNNER") is null,
@@ -1220,13 +1191,8 @@
             Assert.Equal(353767086, seed);
         }
 
-<<<<<<< HEAD
-        [Fact]
+        [SkippableFact]
         private void CheckRandomSeedInAction()
-=======
-        [SkippableFact]
-        private async void CheckRandomSeedInAction()
->>>>>>> 4af0f1d2
         {
             IntegerSet fx = new IntegerSet(new[] { 5, 10 });
 
