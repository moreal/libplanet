using System;
using System.Linq;
using System.Threading;
using Libplanet.Blockchain.Policies;
using Libplanet.Tests.Common.Action;
using Libplanet.Tx;
using Xunit;

namespace Libplanet.Tests.Blockchain.Policies
{
    public class VolatileStagePolicyTest : StagePolicyTest
    {
        private readonly VolatileStagePolicy<DumbAction> _stagePolicy =
            new VolatileStagePolicy<DumbAction>();

        protected override IStagePolicy<DumbAction> StagePolicy => _stagePolicy;

        [Fact]
        public void Lifetime()
        {
            TimeSpan timeBuffer = TimeSpan.FromSeconds(1);
            Transaction<DumbAction> tx = Transaction<DumbAction>.Create(
                0,
                _key,
                _fx.GenesisBlock.Hash,
                Enumerable.Empty<DumbAction>(),
                timestamp: (DateTimeOffset.UtcNow - _stagePolicy.Lifetime) + timeBuffer
            );
            Assert.True(_stagePolicy.Stage(_chain, tx));
            Assert.Equal(tx, _stagePolicy.Get(_chain, tx.Id));
            Assert.Contains(tx, _stagePolicy.Iterate(_chain));

            // On some targets TimeSpan * int does not exist.
            Thread.Sleep(timeBuffer);
            Thread.Sleep(timeBuffer);
            Assert.Null(_stagePolicy.Get(_chain, tx.Id));
            Assert.DoesNotContain(tx, _stagePolicy.Iterate(_chain));
        }

        [Fact]
<<<<<<< HEAD
=======
        public void MaxLifetime()
        {
            var stagePolicy = new VolatileStagePolicy<DumbAction>(TimeSpan.MaxValue);
            Transaction<DumbAction> tx = Transaction<DumbAction>.Create(
                0,
                _key,
                _fx.GenesisBlock.Hash,
                Enumerable.Empty<DumbAction>(),
                timestamp: DateTimeOffset.UtcNow);
            Assert.True(stagePolicy.Stage(_chain, tx));
        }

        [Fact]
>>>>>>> 1ee05f82
        public void StageUnstage()
        {
            TimeSpan timeBuffer = TimeSpan.FromSeconds(1);
            Transaction<DumbAction> validTx = Transaction<DumbAction>.Create(
                0,
                _key,
                _fx.GenesisBlock.Hash,
                Enumerable.Empty<DumbAction>(),
                timestamp: (DateTimeOffset.UtcNow - _stagePolicy.Lifetime) + timeBuffer
            );
            Transaction<DumbAction> staleTx = Transaction<DumbAction>.Create(
                0,
                _key,
                _fx.GenesisBlock.Hash,
                Enumerable.Empty<DumbAction>(),
                timestamp: (DateTimeOffset.UtcNow - _stagePolicy.Lifetime) - timeBuffer
            );

            Assert.False(_stagePolicy.Stage(_chain, staleTx));
            Assert.True(_stagePolicy.Stage(_chain, validTx));
            Assert.False(_stagePolicy.Stage(_chain, validTx));
            Assert.True(_stagePolicy.Unstage(_chain, validTx.Id));
            Assert.False(_stagePolicy.Unstage(_chain, validTx.Id));
        }
    }
}<|MERGE_RESOLUTION|>--- conflicted
+++ resolved
@@ -38,8 +38,6 @@
         }
 
         [Fact]
-<<<<<<< HEAD
-=======
         public void MaxLifetime()
         {
             var stagePolicy = new VolatileStagePolicy<DumbAction>(TimeSpan.MaxValue);
@@ -53,7 +51,6 @@
         }
 
         [Fact]
->>>>>>> 1ee05f82
         public void StageUnstage()
         {
             TimeSpan timeBuffer = TimeSpan.FromSeconds(1);
