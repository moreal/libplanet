using System;
using System.Collections.Generic;
using System.Collections.Immutable;
using System.Linq;
using System.Numerics;
using System.Security.Cryptography;
using System.Threading.Tasks;
using Bencodex.Types;
using Libplanet.Action;
using Libplanet.Action.Sys;
using Libplanet.Assets;
using Libplanet.Blockchain;
using Libplanet.Blockchain.Policies;
using Libplanet.Blockchain.Renderers;
using Libplanet.Blockchain.Renderers.Debug;
using Libplanet.Blocks;
using Libplanet.Consensus;
using Libplanet.Crypto;
using Libplanet.Store;
using Libplanet.Store.Trie;
using Libplanet.Tests.Action;
using Libplanet.Tests.Common.Action;
using Libplanet.Tests.Store;
using Libplanet.Tx;
using Serilog;
using Serilog.Events;
using Xunit;
using Xunit.Abstractions;
using static Libplanet.Tests.Common.Action.ThrowException;
using static Libplanet.Tests.TestUtils;

namespace Libplanet.Tests.Blockchain
{
    public partial class BlockChainTest : IDisposable
    {
        private readonly ILogger _logger;
        private StoreFixture _fx;
        private BlockPolicy<DumbAction> _policy;
        private BlockChain<DumbAction> _blockChain;
        private ValidatingActionRenderer<DumbAction> _renderer;
        private Block<DumbAction> _validNext;
        private IStagePolicy<DumbAction> _stagePolicy;

        public BlockChainTest(ITestOutputHelper output)
            : this(output, action => new MemoryStoreFixture(blockAction: action))
        {
        }

        protected BlockChainTest(
            ITestOutputHelper output,
            Func<IAction, StoreFixture> getStoreFixture)
        {
            Log.Logger = _logger = new LoggerConfiguration()
                .MinimumLevel.Verbose()
                .Enrich.WithThreadId()
                .WriteTo.TestOutput(output)
                .CreateLogger()
                .ForContext<BlockChainTest>();

            _policy = new BlockPolicy<DumbAction>(
                blockAction: new MinerReward(1),
                getMaxTransactionsBytes: _ => 50 * 1024);
            _stagePolicy = new VolatileStagePolicy<DumbAction>();
            _fx = getStoreFixture(_policy.BlockAction);
            _renderer = new ValidatingActionRenderer<DumbAction>();
            _blockChain = new BlockChain<DumbAction>(
                _policy,
                _stagePolicy,
                _fx.Store,
                _fx.StateStore,
                _fx.GenesisBlock,
                renderers: new[] { new LoggedActionRenderer<DumbAction>(_renderer, Log.Logger) }
            );
            _renderer.BlockChain = _blockChain;
            _renderer.ResetRecords();

            _validNext = new BlockContent<DumbAction>(
                new BlockMetadata(
                    protocolVersion: BlockMetadata.CurrentProtocolVersion,
                    index: 1,
                    timestamp: _fx.GenesisBlock.Timestamp.AddSeconds(1),
                    miner: _fx.Proposer.PublicKey.ToAddress(),
                    publicKey: _fx.Proposer.PublicKey,
                    previousHash: _fx.GenesisBlock.Hash,
                    txHash: null,
                    lastCommit: null)).Propose().Evaluate(_fx.Proposer, _blockChain);
        }

        public void Dispose()
        {
            _fx.Dispose();
        }

        [Fact]
        public void ValidatorSet()
        {
            var validatorSet = _blockChain.GetValidatorSet();
            _logger.Debug(
                "GenesisBlock is {Hash}, Transactions: {Txs}",
                _blockChain.Genesis,
                _blockChain.Genesis.Transactions);
            var transactions = _blockChain.Genesis.Transactions.ToList();
            Assert.Equal(TestUtils.ValidatorSet.TotalCount, validatorSet.TotalCount);
        }

        [Fact]
        public void CanFindBlockByIndex()
        {
            var genesis = _blockChain.Genesis;
            Assert.Equal(genesis, _blockChain[0]);

            Block<DumbAction> block = _blockChain.ProposeBlock(new PrivateKey());
            _blockChain.Append(block, TestUtils.CreateBlockCommit(block));
            Assert.Equal(block, _blockChain[1]);
        }

        [Fact]
        public void CanonicalId()
        {
            var chain1 = _blockChain;
            var key = new PrivateKey();
            Block<DumbAction> block1 = chain1.ProposeBlock(key);
            chain1.Append(block1, CreateBlockCommit(block1));
            Block<DumbAction> block2 = chain1.ProposeBlock(
                key, lastCommit: CreateBlockCommit(chain1.Tip));
            chain1.Append(block2, CreateBlockCommit(block2));
            Assert.Equal(chain1.Id, _fx.Store.GetCanonicalChainId());
            var chain2 = chain1.Fork(chain1.Tip.Hash);
            Block<DumbAction> block3 = chain2.ProposeBlock(
                key, lastCommit: CreateBlockCommit(chain1.Tip));
            chain2.Append(block3, CreateBlockCommit(block3));
            Assert.Equal(chain1.Id, _fx.Store.GetCanonicalChainId());

            var z = new BlockChain<DumbAction>(
                new BlockPolicy<DumbAction>(new MinerReward(1)),
                new VolatileStagePolicy<DumbAction>(),
                _fx.Store,
                _fx.StateStore,
                _fx.GenesisBlock
            );

            Assert.Equal(chain1.Id, z.Id);
        }

        [Fact]
        public void BlockHashes()
        {
            var key = new PrivateKey();
            var genesis = _blockChain.Genesis;

            Assert.Single(_blockChain.BlockHashes);

            Block<DumbAction> b1 = _blockChain.ProposeBlock(key);
            _blockChain.Append(b1, CreateBlockCommit(b1));
            Assert.Equal(new[] { genesis.Hash, b1.Hash }, _blockChain.BlockHashes);

            Block<DumbAction> b2 = _blockChain.ProposeBlock(
                key, lastCommit: CreateBlockCommit(_blockChain.Tip));
            _blockChain.Append(b2, CreateBlockCommit(b2));
            Assert.Equal(
                new[] { genesis.Hash, b1.Hash, b2.Hash },
                _blockChain.BlockHashes
            );

            Block<DumbAction> b3 = _blockChain.ProposeBlock(
                key, lastCommit: CreateBlockCommit(_blockChain.Tip));
            _blockChain.Append(b3, CreateBlockCommit(b3));
            Assert.Equal(
                new[] { genesis.Hash, b1.Hash, b2.Hash, b3.Hash },
                _blockChain.BlockHashes
            );
        }

        [Fact]
        public void ProcessActions()
        {
            var store = new MemoryStore();
            var stateStore = new TrieStateStore(new MemoryKeyValueStore());
            BlockChain<PolymorphicAction<BaseAction>> chain = MakeBlockChain(
                new BlockPolicy<PolymorphicAction<BaseAction>>(),
                store,
                stateStore
            );
            Block<PolymorphicAction<BaseAction>> genesisBlock = chain.Genesis;

            var actions1 = new List<PolymorphicAction<BaseAction>>
            {
                new Attack
                {
                    Weapon = "sword",
                    Target = "goblin",
                    TargetAddress = _fx.Address1,
                },
                new Attack
                {
                    Weapon = "sword",
                    Target = "orc",
                    TargetAddress = _fx.Address1,
                },
                new Attack
                {
                    Weapon = "staff",
                    Target = "goblin",
                    TargetAddress = _fx.Address1,
                },
            };
            var tx1 = Transaction<PolymorphicAction<BaseAction>>.Create(
                0,
                new PrivateKey(),
                genesisBlock.Hash,
                actions1
            );

            chain.StageTransaction(tx1);
            Block<PolymorphicAction<BaseAction>> block1 = chain.ProposeBlock(new PrivateKey());
            chain.Append(block1, CreateBlockCommit(block1));
            IValue state = chain.GetState(_fx.Address1);
            Assert.NotNull(state);

            var result = BattleResult.FromBencodex((Bencodex.Types.Dictionary)state);
            Assert.Contains("sword", result.UsedWeapons);
            Assert.Contains("staff", result.UsedWeapons);
            Assert.Contains("orc", result.Targets);
            Assert.Contains("goblin", result.Targets);

            PolymorphicAction<BaseAction>[] actions2 =
            {
                new Attack
                {
                    Weapon = "bow",
                    Target = "goblin",
                    TargetAddress = _fx.Address1,
                },
            };
            var tx2 = Transaction<PolymorphicAction<BaseAction>>.Create(
                0,
                new PrivateKey(),
                genesisBlock.Hash,
                actions2
            );

            chain.StageTransaction(tx2);
            Block<PolymorphicAction<BaseAction>> block2 = chain.ProposeBlock(
                new PrivateKey(), lastCommit: CreateBlockCommit(chain.Tip));
            chain.Append(block2, CreateBlockCommit(block2));

            state = chain.GetState(_fx.Address1);
            result = BattleResult.FromBencodex((Bencodex.Types.Dictionary)state);
            Assert.Contains("bow", result.UsedWeapons);

            var tx3 = Transaction<PolymorphicAction<BaseAction>>.Create(
                0,
                new PrivateKey(),
                genesisBlock.Hash,
                new List<PolymorphicAction<BaseAction>>
                {
                    new Attack
                    {
                        Weapon = "sword",
                        Target = "orc",
                        TargetAddress = _fx.Address1,
                    },
                }
            );
            Block<PolymorphicAction<BaseAction>> block3 = chain.ProposeBlock(
                new PrivateKey(), lastCommit: CreateBlockCommit(chain.Tip));
            chain.StageTransaction(tx3);
            chain.Append(block3, CreateBlockCommit(block3));
            state = chain.GetState(_fx.Address1);

            Assert.NotNull(state);
        }

        [Fact]
        public void ShortCircuitActionEvaluationForUnrenderWithNoActionRenderers()
        {
            IEnumerable<ExecuteRecord> NonRehearsalExecutions() =>
                DumbAction.ExecuteRecords.Value.Where(r => !r.Rehearsal);

            var policy = new BlockPolicy<DumbAction>();
            var key = new PrivateKey();
            Address miner = key.ToAddress();

            using (var fx = new MemoryStoreFixture())
            {
                var emptyRenderer = new AnonymousRenderer<DumbAction>();
                var chain = new BlockChain<DumbAction>(
                    policy,
                    new VolatileStagePolicy<DumbAction>(),
                    fx.Store,
                    fx.StateStore,
                    fx.GenesisBlock,
                    renderers: new[] { emptyRenderer }
                );
                var actions = new[] { new DumbAction(miner, "foo") };
                var tx = chain.MakeTransaction(key, actions);
                Block<DumbAction> block = ProposeNext(
                    chain.Genesis,
                    new[] { tx },
                    miner: key.PublicKey
                ).Evaluate(key, chain);
                chain.Append(block, CreateBlockCommit(block));
                var forked = chain.Fork(chain.Genesis.Hash);
                forked.Append(block, CreateBlockCommit(block));

                DumbAction.ExecuteRecords.Value = ImmutableList<ExecuteRecord>.Empty;
                Assert.Empty(DumbAction.ExecuteRecords.Value);

                // Stale actions shouldn't be evaluated because the "renderer" here is not an
                // IActionRenderer<T> but a vanilla IRenderer<T> which means they don't have to
                // be unrendered.
                var renderer = new RecordingActionRenderer<DumbAction>();
                var newChain = new BlockChain<DumbAction>(
                    policy,
                    new VolatileStagePolicy<DumbAction>(),
                    fx.Store,
                    fx.StateStore,
                    Guid.NewGuid(),
                    fx.GenesisBlock,
                    renderers: new[] { renderer },
                    blockChainStates: new BlockChainStates<DumbAction>(fx.Store, fx.StateStore),
                    actionEvaluator: chain.ActionEvaluator
                 );
                chain.Swap(newChain, true)();

                // 4 is for Promote action
                Assert.Equal(4, renderer.ActionRecords.Count);
                Assert.Empty(NonRehearsalExecutions());
            }
        }

        [Fact]
        public void ActionRenderersHaveDistinctContexts()
        {
            var policy = new NullBlockPolicy<DumbAction>();
            var store = new MemoryStore();
            var stateStore = new TrieStateStore(new MemoryKeyValueStore());
            var generatedRandomValueLogs = new List<int>();
            IActionRenderer<DumbAction>[] renderers = Enumerable.Range(0, 2).Select(i =>
                new LoggedActionRenderer<DumbAction>(
                    new AnonymousActionRenderer<DumbAction>
                    {
                        ActionRenderer = (act, context, nextStates) =>
                            // Consuming the random state through IRandom.Next() should not
                            // affect contexts passed to other action renderers.
                            generatedRandomValueLogs.Add(context.Random.Next()),
                    },
                    Log.Logger.ForContext("RendererIndex", i)
                )
            ).ToArray();
            BlockChain<DumbAction> blockChain = MakeBlockChain(
                policy,
                store,
                stateStore,
                renderers: renderers
            );
            var privateKey = new PrivateKey();
            var action = new DumbAction(default, string.Empty);
            var actions = new[] { action };
            blockChain.MakeTransaction(privateKey, actions);
            Block<DumbAction> block = blockChain.ProposeBlock(new PrivateKey());

            generatedRandomValueLogs.Clear();
            Assert.Empty(generatedRandomValueLogs);
            blockChain.Append(block, CreateBlockCommit(block));
            Assert.Equal(2, generatedRandomValueLogs.Count);
            Assert.Equal(generatedRandomValueLogs[0], generatedRandomValueLogs[1]);
        }

        [Fact]
        public void RenderActionsAfterBlockIsRendered()
        {
            var policy = new NullBlockPolicy<DumbAction>();
            var store = new MemoryStore();
            var stateStore = new TrieStateStore(new MemoryKeyValueStore());
            var recordingRenderer = new RecordingActionRenderer<DumbAction>();
            var renderer = new LoggedActionRenderer<DumbAction>(recordingRenderer, Log.Logger);
            BlockChain<DumbAction> blockChain =
                MakeBlockChain(policy, store, stateStore, renderers: new[] { renderer });
            var privateKey = new PrivateKey();

            var action = new DumbAction(default, string.Empty);
            var actions = new[] { action };
            blockChain.MakeTransaction(privateKey, actions);
            recordingRenderer.ResetRecords();
            Block<DumbAction> prevBlock = blockChain.Tip;
            Block<DumbAction> block = blockChain.ProposeBlock(new PrivateKey());
            blockChain.Append(block, CreateBlockCommit(block));

            Assert.Equal(2, blockChain.Count);
            Assert.Empty(recordingRenderer.ReorgRecords);
            IReadOnlyList<RenderRecord<DumbAction>.Block> blockLogs =
                recordingRenderer.BlockRecords;
            Assert.Equal(2, blockLogs.Count);
            IReadOnlyList<RenderRecord<DumbAction>.ActionBase> actionLogs =
                recordingRenderer.ActionRecords;
            Assert.Single(actions);
            Assert.Equal(prevBlock, blockLogs[0].OldTip);
            Assert.Equal(block, blockLogs[0].NewTip);
            Assert.Equal(0, blockLogs[0].Index);
            Assert.Equal(1, actionLogs[0].Index);
            Assert.Equal(action, actionLogs[0].Action);
            Assert.Equal(prevBlock, blockLogs[1].OldTip);
            Assert.Equal(block, blockLogs[1].NewTip);
            Assert.Equal(2, blockLogs[1].Index);
        }

        [Fact]
        public void RenderActionsAfterAppendComplete()
        {
            var policy = new NullBlockPolicy<DumbAction>();
            var store = new MemoryStore();
            var stateStore = new TrieStateStore(new MemoryKeyValueStore());

            IActionRenderer<DumbAction> renderer = new AnonymousActionRenderer<DumbAction>
            {
                ActionRenderer = (a, __, nextStates) =>
                {
                    if (!(a is SetValidator))
                    {
                        throw new SomeException("thrown by renderer");
                    }
                },
            };
            renderer = new LoggedActionRenderer<DumbAction>(renderer, Log.Logger);
            BlockChain<DumbAction> blockChain =
                MakeBlockChain(policy, store, stateStore, renderers: new[] { renderer });
            var privateKey = new PrivateKey();

            var action = new DumbAction(default, string.Empty);
            var actions = new[] { action };
            blockChain.MakeTransaction(privateKey, actions);
            Block<DumbAction> block = blockChain.ProposeBlock(new PrivateKey());

            SomeException e = Assert.Throws<SomeException>(
                () => blockChain.Append(block, CreateBlockCommit(block)));
            Assert.Equal("thrown by renderer", e.Message);
            Assert.Equal(2, blockChain.Count);
        }

        [Fact]
        public void FindNextHashes()
        {
            var key = new PrivateKey();
            long? offsetIndex;
            IReadOnlyList<BlockHash> hashes;

            _blockChain.FindNextHashes(
                new BlockLocator(new BlockHash[] { _blockChain.Genesis.Hash }))
                .Deconstruct(out offsetIndex, out hashes);
            Assert.Single(hashes);
            Assert.Equal(_blockChain.Genesis.Hash, hashes.First());
            var block0 = _blockChain.Genesis;
            var block1 = _blockChain.ProposeBlock(key);
            _blockChain.Append(block1, CreateBlockCommit(block1));
            var block2 = _blockChain.ProposeBlock(
                key, lastCommit: CreateBlockCommit(_blockChain.Tip));
            _blockChain.Append(block2, CreateBlockCommit(block2));
            var block3 = _blockChain.ProposeBlock(
                key, lastCommit: CreateBlockCommit(_blockChain.Tip));
            _blockChain.Append(block3, CreateBlockCommit(block3));

            _blockChain.FindNextHashes(new BlockLocator(new[] { block0.Hash }))
                .Deconstruct(out offsetIndex, out hashes);
            Assert.Equal(0, offsetIndex);
            Assert.Equal(new[] { block0.Hash, block1.Hash, block2.Hash, block3.Hash }, hashes);

            _blockChain.FindNextHashes(new BlockLocator(new[] { block1.Hash, block0.Hash }))
                .Deconstruct(out offsetIndex, out hashes);
            Assert.Equal(1, offsetIndex);
            Assert.Equal(new[] { block1.Hash, block2.Hash, block3.Hash }, hashes);

            _blockChain.FindNextHashes(new BlockLocator(new[] { block0.Hash }), stop: block2.Hash)
                .Deconstruct(out offsetIndex, out hashes);
            Assert.Equal(0, offsetIndex);
            Assert.Equal(new[] { block0.Hash, block1.Hash, block2.Hash }, hashes);

            _blockChain.FindNextHashes(new BlockLocator(new[] { block0.Hash }), count: 2)
                .Deconstruct(out offsetIndex, out hashes);
            Assert.Equal(0, offsetIndex);
            Assert.Equal(new[] { block0.Hash, block1.Hash }, hashes);
        }

        [Fact]
        public void FindNextHashesAfterFork()
        {
            var key = new PrivateKey();

            Block<DumbAction> block = _blockChain.ProposeBlock(key);
            _blockChain.Append(block, CreateBlockCommit(block));
            Block<DumbAction> block2 = _blockChain.ProposeBlock(
                key, lastCommit: CreateBlockCommit(_blockChain.Tip));
            _blockChain.Append(block2, CreateBlockCommit(block2));
            Block<DumbAction> block3 = _blockChain.ProposeBlock(
                key, lastCommit: CreateBlockCommit(_blockChain.Tip));
            _blockChain.Append(block3, CreateBlockCommit(block3));

            BlockChain<DumbAction> forked = _blockChain.Fork(_blockChain.Genesis.Hash);
            Block<DumbAction> forkedBlock = forked.ProposeBlock(key);
            forked.Append(forkedBlock, CreateBlockCommit(forkedBlock));

            BlockLocator locator = _blockChain.GetBlockLocator();
            forked.FindNextHashes(locator)
                .Deconstruct(out long? offset, out IReadOnlyList<BlockHash> hashes);

            Assert.Equal(forked[0].Index, offset);
            Assert.Equal(new[] { forked[0].Hash, forked[1].Hash }, hashes);
        }

        [Fact]
        public void Fork()
        {
            var key = new PrivateKey();

            Block<DumbAction> block1 = _blockChain.ProposeBlock(key);
            _blockChain.Append(block1, CreateBlockCommit(block1));
            Block<DumbAction> block2 = _blockChain.ProposeBlock(
                key, lastCommit: CreateBlockCommit(_blockChain.Tip));
            _blockChain.Append(block2, CreateBlockCommit(block2));
            Block<DumbAction> block3 = _blockChain.ProposeBlock(
                key, lastCommit: CreateBlockCommit(_blockChain.Tip));
            _blockChain.Append(block3, CreateBlockCommit(block3));

            BlockChain<DumbAction> forked = _blockChain.Fork(block2.Hash);

            Assert.Equal(
                new[] { block1, block2, block3 },
                new[] { _blockChain[1], _blockChain[2], _blockChain[3] }
            );
            Assert.Equal(4, _blockChain.Count);

            Assert.Equal(
                new[] { block1, block2 },
                new[] { forked[1], forked[2] }
            );
            Assert.Equal(3, forked.Count);
        }

        [Fact]
        public void ForkAndSwapCanonicity()
        {
            // Fork is not canonical.
            var workspace = _blockChain.Fork(_blockChain.Genesis.Hash);
            Assert.True(_blockChain.IsCanonical);
            Assert.False(workspace.IsCanonical);

            // Both are canonical after swap.
            _blockChain.Swap(workspace, false, null);
            Assert.True(_blockChain.IsCanonical);
            Assert.True(workspace.IsCanonical);
        }

        [Fact]
        public void ForkWithBlockNotExistInChain()
        {
            var key = new PrivateKey();
            var genesis = _blockChain.Genesis;

            for (var i = 0; i < 2; i++)
            {
                Block<DumbAction> block = _blockChain.ProposeBlock(
                    key, lastCommit: CreateBlockCommit(_blockChain.Tip));
                _blockChain.Append(block, CreateBlockCommit(block));
            }

            Block<DumbAction> newBlock = ProposeNext(
                genesis,
                miner: key.PublicKey
            ).Evaluate(key, _blockChain);

            Assert.Throws<ArgumentException>(() =>
                _blockChain.Fork(newBlock.Hash));

            _blockChain.Store.PutBlock(newBlock);
            Assert.Throws<ArgumentException>(() =>
                _blockChain.Fork(newBlock.Hash));
        }

        [Fact]
        public void ForkChainWithIncompleteBlockStates()
        {
            (_, _, BlockChain<DumbAction> chain) = MakeIncompleteBlockStates();
            BlockChain<DumbAction> forked = chain.Fork(chain[5].Hash);
            Assert.Equal(chain[5], forked.Tip);
            Assert.Equal(6, forked.Count);
        }

        [Fact]
        public void StateAfterForkingAndAddingExistingBlock()
        {
            var miner = new PrivateKey();
            var signer = new PrivateKey();
            var address = signer.ToAddress();
            var actions1 = new[] { new DumbAction(address, "foo") };
            var actions2 = new[] { new DumbAction(address, "bar") };

            _blockChain.MakeTransaction(signer, actions1);
            var b1 = _blockChain.ProposeBlock(miner);
            _blockChain.Append(b1, CreateBlockCommit(b1));

            _blockChain.MakeTransaction(signer, actions2);
            var b2 = _blockChain.ProposeBlock(
                miner, lastCommit: CreateBlockCommit(_blockChain.Tip));
            _blockChain.Append(b2, CreateBlockCommit(b2));
            var state = _blockChain.GetState(address);

            Assert.Equal((Text)"foo,bar", state);

            var forked = _blockChain.Fork(b1.Hash);
            state = forked.GetState(address);
            Assert.Equal((Text)"foo", state);

            forked.Append(b2, CreateBlockCommit(b2));
            state = forked.GetState(address);
            Assert.Equal((Text)"foo,bar", state);
        }

        [Fact]
        public void ForkShouldSkipExecuteAndRenderGenesis()
        {
            Address stateKey = _fx.Address1;
            var miner = new PrivateKey();
            var action = new DumbAction(stateKey, "genesis");

            using (IStore store = new MemoryStore())
            using (var stateStore = new TrieStateStore(new MemoryKeyValueStore()))
            {
                var genesis = ProposeGenesis(
                    GenesisProposer.PublicKey,
                    transactions: new[]
                    {
                        Transaction<DumbAction>.Create(
                            0,
                            new PrivateKey(),
                            null,
                            new[] { action },
                            null,
                            DateTimeOffset.UtcNow
                        ),
                    }
                ).Evaluate(
                    privateKey: GenesisProposer,
                    blockAction: _policy.BlockAction,
                    nativeTokenPredicate: _policy.NativeTokens.Contains,
                    stateStore: stateStore
                );
                store.PutBlock(genesis);
                var renderer = new RecordingActionRenderer<DumbAction>();
                var blockChain = new BlockChain<DumbAction>(
                    _policy,
                    new VolatileStagePolicy<DumbAction>(),
                    store,
                    stateStore,
                    genesis,
                    renderers: new[] { renderer }
                );

                Assert.Equal(1, renderer.ActionRecords.Count(r => r.Action is DumbAction));
                Assert.Equal(2, renderer.BlockRecords.Count);
                // NOTE: AttachStateRootHash, Append
                Assert.Equal(2, DumbAction.ExecuteRecords.Value.Count(r => !r.Rehearsal));

                Block<DumbAction> block1 = blockChain.ProposeBlock(miner);
                blockChain.Append(block1, CreateBlockCommit(block1));
                Block<DumbAction> block2 = blockChain.ProposeBlock(
                    miner, lastCommit: CreateBlockCommit(blockChain.Tip));
                blockChain.Append(block2, CreateBlockCommit(block2));

                int blockRecordsBeforeFork = renderer.BlockRecords.Count;

                blockChain.Fork(blockChain.Tip.Hash);

                Assert.Equal(1, renderer.ActionRecords.Count(r => r.Action is DumbAction));
                Assert.Equal(blockRecordsBeforeFork, renderer.BlockRecords.Count);
                // NOTE: AttachStateRootHash, Append
                Assert.Equal(2, DumbAction.ExecuteRecords.Value.Count(r => !r.Rehearsal));
            }
        }

        [Fact]
        public void DetectInvalidTxNonce()
        {
            var privateKey = new PrivateKey();
            var actions = new[] { new DumbAction(_fx.Address1, "foo") };

            var genesis = _blockChain.Genesis;

            Transaction<DumbAction>[] txsA =
            {
                _fx.MakeTransaction(actions, privateKey: privateKey),
            };

            Block<DumbAction> b1 = ProposeNext(
                genesis,
                txsA,
                blockInterval: TimeSpan.FromSeconds(10),
                miner: _fx.Proposer.PublicKey
            ).Evaluate(_fx.Proposer, _blockChain);
            _blockChain.Append(b1, TestUtils.CreateBlockCommit(b1));

            Block<DumbAction> b2 = ProposeNext(
                b1,
                txsA,
                blockInterval: TimeSpan.FromSeconds(10),
                miner: _fx.Proposer.PublicKey,
                lastCommit: CreateBlockCommit(b1)
            ).Evaluate(_fx.Proposer, _blockChain);
            Assert.Throws<InvalidTxNonceException>(() =>
                _blockChain.Append(b2, CreateBlockCommit(b2)));

            Transaction<DumbAction>[] txsB =
            {
                _fx.MakeTransaction(
                    actions,
                    nonce: 1,
                    privateKey: privateKey),
            };
            b2 = ProposeNext(
                b1,
                txsB,
                blockInterval: TimeSpan.FromSeconds(10),
                miner: _fx.Proposer.PublicKey,
                lastCommit: CreateBlockCommit(b1)
            ).Evaluate(_fx.Proposer, _blockChain);
            _blockChain.Append(b2, CreateBlockCommit(b2));
        }

        [Fact]
        public void ForkTxNonce()
        {
            // An active account, so that its some recent transactions became "stale" due to a fork.
            var privateKey = new PrivateKey();
            Address address = privateKey.ToAddress();

            // An inactive account, so that it has no recent transactions but only an old
            // transaction, so that its all transactions are stale-proof (stale-resistant).
            var lessActivePrivateKey = new PrivateKey();
            Address lessActiveAddress = lessActivePrivateKey.ToAddress();

            var actions = new[] { new DumbAction(address, "foo") };

            var genesis = _blockChain.Genesis;

            Transaction<DumbAction>[] txsA =
            {
                _fx.MakeTransaction(actions, privateKey: privateKey),
                _fx.MakeTransaction(privateKey: lessActivePrivateKey),
            };

            Assert.Equal(0, _blockChain.GetNextTxNonce(address));

            Block<DumbAction> b1 = ProposeNext(
                genesis,
                txsA,
                blockInterval: TimeSpan.FromSeconds(10),
                miner: _fx.Proposer.PublicKey
            ).Evaluate(_fx.Proposer, _blockChain);
            _blockChain.Append(b1, CreateBlockCommit(b1));

            Assert.Equal(1, _blockChain.GetNextTxNonce(address));

            Transaction<DumbAction>[] txsB =
            {
                _fx.MakeTransaction(
                    actions,
                    nonce: 1,
                    privateKey: privateKey),
            };
            Block<DumbAction> b2 = ProposeNext(
                b1,
                txsB,
                blockInterval: TimeSpan.FromSeconds(10),
                miner: _fx.Proposer.PublicKey,
                lastCommit: CreateBlockCommit(b1)
            ).Evaluate(_fx.Proposer, _blockChain);
            _blockChain.Append(b2, CreateBlockCommit(b2));

            Assert.Equal(2, _blockChain.GetNextTxNonce(address));

            BlockChain<DumbAction> forked = _blockChain.Fork(b1.Hash);
            Assert.Equal(1, forked.GetNextTxNonce(address));
            Assert.Equal(1, forked.GetNextTxNonce(lessActiveAddress));
        }

        [Fact]
        public void GetBlockLocator()
        {
            var key = new PrivateKey();
            List<Block<DumbAction>> blocks = new List<Block<DumbAction>>();
            foreach (var i in Enumerable.Range(0, 10))
            {
                var block = _blockChain.ProposeBlock(
                    key,
                    lastCommit: CreateBlockCommit(_blockChain.Tip));
                _blockChain.Append(block, CreateBlockCommit(block));
                blocks.Add(block);
            }

            BlockLocator actual = _blockChain.GetBlockLocator(threshold: 3);
            BlockLocator expected = new BlockLocator(new[]
            {
                blocks[9].Hash,
                blocks[8].Hash,
                blocks[7].Hash,
                blocks[6].Hash,
                blocks[5].Hash,
                blocks[3].Hash,
                _blockChain.Genesis.Hash,
            });

            Assert.Equal(expected, actual);
        }

        [Theory]
        [InlineData(true)]
        [InlineData(false)]
        public void Swap(bool render)
        {
            Assert.Throws<ArgumentNullException>(() => _blockChain.Swap(null, render)());

            (var addresses, Transaction<DumbAction>[] txs1) =
                MakeFixturesForAppendTests();
            var genesis = _blockChain.Genesis;
            var miner = new PrivateKey();
            var minerAddress = miner.ToAddress();

            Block<DumbAction> block1 = ProposeNext(
                genesis,
                txs1,
                miner: miner.PublicKey,
                blockInterval: TimeSpan.FromSeconds(10)
            ).Evaluate(miner, _blockChain);
            _blockChain.Append(block1, CreateBlockCommit(block1));

            PrivateKey privateKey = new PrivateKey(new byte[]
            {
                0xa8, 0x21, 0xc7, 0xc2, 0x08, 0xa9, 0x1e, 0x53, 0xbb, 0xb2,
                0x71, 0x15, 0xf4, 0x23, 0x5d, 0x82, 0x33, 0x44, 0xd1, 0x16,
                0x82, 0x04, 0x13, 0xb6, 0x30, 0xe7, 0x96, 0x4f, 0x22, 0xe0,
                0xec, 0xe0,
            });

            BlockHash tipHash = _blockChain.Tip.Hash;
            BlockChain<DumbAction> fork = _blockChain.Fork(tipHash);

            Transaction<DumbAction>[][] txsA =
            {
                new[] // block #2
                {
                    _fx.MakeTransaction(
                        new[]
                        {
                            new DumbAction(addresses[0], "foo"),
                        },
                        timestamp: DateTimeOffset.MinValue,
                        nonce: 2,
                        privateKey: privateKey),
                    _fx.MakeTransaction(
                        new[]
                        {
                            new DumbAction(addresses[1], "bar"),
                        },
                        timestamp: DateTimeOffset.MinValue.AddSeconds(3),
                        nonce: 3,
                        privateKey: privateKey),
                },
                new[] // block #3
                {
                    _fx.MakeTransaction(
                        new[]
                        {
                            new DumbAction(addresses[2], "baz"),
                        },
                        timestamp: DateTimeOffset.MinValue,
                        nonce: 4,
                        privateKey: privateKey),
                    _fx.MakeTransaction(
                        new[]
                        {
                            new DumbAction(addresses[3], "qux"),
                        },
                        timestamp: DateTimeOffset.MinValue.AddSeconds(4),
                        nonce: 5,
                        privateKey: privateKey),
                },
            };

            foreach (Transaction<DumbAction>[] txs in txsA)
            {
                Block<DumbAction> b = ProposeNext(
                    _blockChain.Tip,
                    txs,
                    blockInterval: TimeSpan.FromSeconds(10),
                    miner: miner.PublicKey,
                    lastCommit: CreateBlockCommit(_blockChain.Tip)
                ).Evaluate(miner, _blockChain);
                _blockChain.Append(b, CreateBlockCommit(b));
            }

            Transaction<DumbAction>[] txsB =
            {
                _fx.MakeTransaction(
                    new[]
                    {
                        new DumbAction(addresses[0], "fork-foo"),
                    },
                    timestamp: DateTimeOffset.MinValue,
                    nonce: 2,
                    privateKey: privateKey),
                _fx.MakeTransaction(
                    new[]
                    {
                        new DumbAction(addresses[1], "fork-bar"),
                        new DumbAction(addresses[2], "fork-baz"),
                    },
                    timestamp: DateTimeOffset.MinValue.AddSeconds(2),
                    nonce: 3,
                    privateKey: privateKey),
            };

            Block<DumbAction> forkTip = ProposeNext(
                fork.Tip,
                txsB,
                blockInterval: TimeSpan.FromSeconds(10),
                miner: miner.PublicKey,
                lastCommit: CreateBlockCommit(fork.Tip)
            ).Evaluate(miner, fork);
            fork.Append(
                forkTip,
                CreateBlockCommit(forkTip),
                evaluateActions: true,
                renderBlocks: true,
                renderActions: false
            );

            Guid previousChainId = _blockChain.Id;
            _renderer.ResetRecords();
            _blockChain.Swap(fork, render)();

            Assert.Empty(_blockChain.Store.IterateIndexes(previousChainId));
            Assert.Empty(_blockChain.Store.ListTxNonces(previousChainId));

            RenderRecord<DumbAction>.BlockBase[] blockLevelRenders = _renderer.Records
                .OfType<RenderRecord<DumbAction>.BlockBase>()
                .ToArray();

            RenderRecord<DumbAction>.ActionBase[] actionRenders = _renderer.ActionRecords
                .Where(r => r.Action is DumbAction)
                .ToArray();
            DumbAction[] actions = actionRenders.Select(r => (DumbAction)r.Action).ToArray();

            int actionsCountA = txsA.Sum(
                a => a.Sum(tx => tx.CustomActions.Count)
            );
            int actionsCountB = txsB.Sum(tx => tx.CustomActions.Count);

            int totalBlockCount = (int)_blockChain[-1].Index + 1;
            int unRenderBlockCount = 2;

            if (render)
            {
                Assert.Equal(4, blockLevelRenders.Length);
                Assert.IsType<RenderRecord<DumbAction>.Reorg>(blockLevelRenders[0]);
                Assert.True(blockLevelRenders[0].Begin);
                Assert.IsType<RenderRecord<DumbAction>.Block>(blockLevelRenders[1]);
                Assert.True(blockLevelRenders[1].Begin);
                Assert.IsType<RenderRecord<DumbAction>.Block>(blockLevelRenders[2]);
                Assert.True(blockLevelRenders[2].End);

                Assert.IsType<RenderRecord<DumbAction>.Reorg>(blockLevelRenders.Last());
                Assert.True(blockLevelRenders.Last().End);

                Assert.True(blockLevelRenders[0].Index < actionRenders[0].Index);
                Assert.True(actionRenders.Last(r => r.Unrender).Index < blockLevelRenders[1].Index);
                Assert.True(blockLevelRenders[1].Index < actionRenders.First(r => r.Render).Index);
                Assert.True(actionRenders.Last().Index < blockLevelRenders[2].Index);

                Assert.Equal(actionsCountB + actionsCountA, actionRenders.Length);
                Assert.True(actionRenders.Take(actionsCountA).All(r => r.Unrender));
                Assert.True(actionRenders.Skip(actionsCountA).All(r => r.Render));

                Assert.Equal("qux", actions[0].Item);
                Assert.Equal("baz", actions[1].Item);
                Assert.Equal("bar", actions[2].Item);
                Assert.Equal("foo", actions[3].Item);
                Assert.Equal("fork-foo", actions[4].Item);
                Assert.Equal("fork-bar", actions[5].Item);
                Assert.Equal("fork-baz", actions[6].Item);

                RenderRecord<DumbAction>.ActionBase[] blockActionRenders = _renderer.ActionRecords
                    .Where(r => r.Action is MinerReward)
                    .ToArray();

                // except genesis block.
                Assert.Equal(
                    (Integer)(totalBlockCount - 1),
                    (Integer)_blockChain.GetState(minerAddress)
                );
                Assert.Equal(totalBlockCount, blockActionRenders.Length);
                Assert.True(blockActionRenders.Take(unRenderBlockCount).All(r => r.Unrender));
                Assert.True(blockActionRenders.Skip(unRenderBlockCount).All(r => r.Render));
            }
            else
            {
                Assert.Empty(actionRenders);
            }
        }

        [Fact]
        public void GetBlockCommit()
        {
            // Note: Getting BlockCommit from PoW block test is not present.
            // Requesting blockCommit of genesis block returns null.
            Assert.Null(_blockChain.GetBlockCommit(0));
            Assert.Null(_blockChain.GetBlockCommit(_blockChain.Genesis.Hash));

            // BlockCommit is put to store when block is appended.
            Block<DumbAction> block1 = _blockChain.ProposeBlock(new PrivateKey());
            BlockCommit blockCommit1 = CreateBlockCommit(block1);
            _blockChain.Append(block1, blockCommit1);
            Assert.Equal(blockCommit1, _blockChain.GetBlockCommit(block1.Index));
            Assert.Equal(blockCommit1, _blockChain.GetBlockCommit(block1.Hash));

            // BlockCommit is retrieved from lastCommit.
            Block<DumbAction> block2 = _blockChain.ProposeBlock(
                new PrivateKey(),
                lastCommit: CreateBlockCommit(_blockChain.Tip));
            BlockCommit blockCommit2 = CreateBlockCommit(block2);
            _blockChain.Append(block2, blockCommit2);

            // These are different due to timestamps on votes.
            Assert.NotEqual(blockCommit1, _blockChain.GetBlockCommit(block1.Index));
            Assert.Equal(block2.LastCommit, _blockChain.GetBlockCommit(block1.Index));
            Assert.Equal(block2.LastCommit, _blockChain.GetBlockCommit(block1.Hash));
        }

        [Fact]
        public void CleanupBlockCommitStore()
        {
            BlockCommit blockCommit1 = CreateBlockCommit(
                new BlockHash(GetRandomBytes(BlockHash.Size)), 1, 0);
            BlockCommit blockCommit2 = CreateBlockCommit(
                new BlockHash(GetRandomBytes(BlockHash.Size)), 2, 0);
            BlockCommit blockCommit3 = CreateBlockCommit(
                new BlockHash(GetRandomBytes(BlockHash.Size)), 3, 0);

            _blockChain.Store.PutBlockCommit(blockCommit1);
            _blockChain.Store.PutBlockCommit(blockCommit2);
            _blockChain.Store.PutBlockCommit(blockCommit3);
            _blockChain.CleanupBlockCommitStore(blockCommit3.Height);

            Assert.Null(_blockChain.Store.GetBlockCommit(blockCommit1.BlockHash));
            Assert.Null(_blockChain.Store.GetBlockCommit(blockCommit2.BlockHash));
            Assert.Equal(blockCommit3, _blockChain.Store.GetBlockCommit(blockCommit3.BlockHash));
        }

        [Theory]
        [InlineData(true)]
        [InlineData(false)]
        public void SwapForSameTip(bool render)
        {
            BlockChain<DumbAction> fork = _blockChain.Fork(_blockChain.Tip.Hash);
            IReadOnlyList<RenderRecord<DumbAction>> prevRecords = _renderer.Records;
            _blockChain.Swap(fork, render: render)();

            // Render methods should be invoked if and only if the tip changes
            Assert.Equal(prevRecords, _renderer.Records);
        }

        [Theory]
        [InlineData(true)]
        [InlineData(false)]
        public void SwapWithoutReorg(bool render)
        {
            BlockChain<DumbAction> fork = _blockChain.Fork(_blockChain.Tip.Hash);

            // The lower  chain goes to the higher chain  [#N -> #N+1]
            Block<DumbAction> block = fork.ProposeBlock(new PrivateKey());
            fork.Append(block, CreateBlockCommit(block));
            IReadOnlyList<RenderRecord<DumbAction>.Reorg> prevRecords = _renderer.ReorgRecords;
            _blockChain.Swap(fork, render: render)();

            // RenderReorg() should be invoked if and only if the actual reorg happens
            Assert.Equal(prevRecords, _renderer.ReorgRecords);
        }

        [Fact]
        public void TreatGoingBackwardAsReorg()
        {
            BlockChain<DumbAction> fork = _blockChain.Fork(_blockChain.Tip.Hash);

            // The higher chain goes to the lower  chain  [#N -> #N-1]
            Block<DumbAction> block = _blockChain.ProposeBlock(new PrivateKey());
            _blockChain.Append(block, CreateBlockCommit(block));
            IReadOnlyList<RenderRecord<DumbAction>.Reorg> prevRecords = _renderer.ReorgRecords;
            _blockChain.Swap(fork, render: true)();

            // RenderReorg() should be invoked if and only if the actual reorg happens
            Assert.Equal(prevRecords.Count + 2, _renderer.ReorgRecords.Count);
            Assert.Equal(prevRecords, _renderer.ReorgRecords.Take(prevRecords.Count));
            RenderRecord<DumbAction>.Reorg begin = _renderer.ReorgRecords[prevRecords.Count];
            Assert.True(begin.Begin);
            RenderRecord<DumbAction>.Reorg end = _renderer.ReorgRecords[prevRecords.Count + 1];
            Assert.True(end.End);
        }

        [Theory]
        [InlineData(true)]
        [InlineData(false)]
        public void ReorgIsUnableToHeterogenousChain(bool render)
        {
            using (var fx2 = new MemoryStoreFixture(_policy.BlockAction))
            {
                Block<DumbAction> genesis2 = ProposeGenesis<DumbAction>(
                    timestamp: DateTimeOffset.UtcNow,
                    proposer: GenesisProposer.PublicKey
                ).Evaluate(
                    GenesisProposer,
                    _policy.BlockAction,
                    _policy.NativeTokens.Contains,
                    fx2.StateStore
                );
                var chain2 = new BlockChain<DumbAction>(
                    _policy,
                    _stagePolicy,
                    fx2.Store,
                    fx2.StateStore,
                    genesis2
                );
                var key = new PrivateKey();
                for (int i = 0; i < 5; i++)
                {
                    Block<DumbAction> block1 = _blockChain.ProposeBlock(
                        key, lastCommit: CreateBlockCommit(_blockChain.Tip));
                    _blockChain.Append(block1, CreateBlockCommit(block1));

                    Block<DumbAction> block2 = chain2.ProposeBlock(
                        key, lastCommit: CreateBlockCommit(chain2.Tip));
                    chain2.Append(block2, CreateBlockCommit(block2));
                }

                Log.Logger.CompareBothChains(
                    LogEventLevel.Debug,
                    nameof(_blockChain),
                    _blockChain,
                    nameof(chain2),
                    chain2
                );

                Assert.Throws<InvalidGenesisBlockException>(() =>
                    _blockChain.Swap(chain2, render)()
                );
            }
        }

        [Fact]
        public void GetStatesOnUninitializedBlockChain()
        {
            bool invoked = false;
            var policy = new NullPolicyForGetStatesOnUninitializedBlockChain<DumbAction>(
                c =>
                {
                    // ReSharper disable AccessToModifiedClosure
                    // The following method calls should not throw any exceptions:
                    invoked = true;
                    // ReSharper restore AccessToModifiedClosure
                });
            var store = new MemoryStore();
            var stateStore = new TrieStateStore(new MemoryKeyValueStore());
            Block<DumbAction> genesisWithTx = ProposeGenesis(
                GenesisProposer.PublicKey,
                new[]
                {
                    Transaction<DumbAction>.Create(
                        0,
                        new PrivateKey(),
                        null,
                        Array.Empty<DumbAction>()
                    ),
                }
            ).Evaluate(
                privateKey: GenesisProposer,
                blockAction: policy.BlockAction,
                nativeTokenPredicate: policy.NativeTokens.Contains,
                stateStore: stateStore
            );
            var chain = new BlockChain<DumbAction>(
                policy,
                new VolatileStagePolicy<DumbAction>(),
                store,
                stateStore,
                genesisWithTx
            );
            Assert.False(invoked);
        }

        // This is a regression test for:
        // https://github.com/planetarium/libplanet/issues/189#issuecomment-482443607.
        [Fact]
        public void GetStateOnlyDrillsDownUntilRequestedAddressesAreFound()
        {
            var policy = new NullBlockPolicy<DumbAction>();
            var tracker = new StoreTracker(_fx.Store);
            var chain = new BlockChain<DumbAction>(
                policy,
                new VolatileStagePolicy<DumbAction>(),
                tracker,
                _fx.StateStore,
                _fx.GenesisBlock
            );

            Block<DumbAction> b = chain.Genesis;
            Address[] addresses = new Address[30];
            for (int i = 0; i < addresses.Length; ++i)
            {
                var privateKey = new PrivateKey();
                Address address = privateKey.ToAddress();
                addresses[i] = address;
                DumbAction[] actions =
                {
                    new DumbAction(address, "foo"),
                    new DumbAction(i < 1 ? address : addresses[i - 1], "bar"),
                };
                Transaction<DumbAction>[] txs =
                {
                    Transaction<DumbAction>.Create(0, privateKey, chain.Genesis.Hash, actions),
                };
                b = ProposeNext(
                    b,
                    txs,
                    miner: _fx.Proposer.PublicKey,
                    lastCommit: CreateBlockCommit(b)
                ).Evaluate(_fx.Proposer, chain);
                chain.Append(b, CreateBlockCommit(b));
            }

            tracker.ClearLogs();
            int testingDepth = addresses.Length / 2;
            Address[] targetAddresses = Enumerable.Range(
                testingDepth,
                Math.Min(10, addresses.Length - testingDepth - 1)
            ).Select(i => addresses[i]).ToArray();

            Assert.All(chain.GetStates(targetAddresses), Assert.NotNull);

            var callCount = tracker.Logs.Where(
                trackLog => trackLog.Method == "GetBlockStates"
            ).Select(trackLog => trackLog.Params).Count();
            Assert.True(testingDepth >= callCount);
        }

        [Fact]
        public void GetStateReturnsEarlyForNonexistentAccount()
        {
            var blockPolicy = new NullBlockPolicy<DumbAction>();
            var tracker = new StoreTracker(_fx.Store);
            var chain = new BlockChain<DumbAction>(
                blockPolicy,
                new VolatileStagePolicy<DumbAction>(),
                tracker,
                _fx.StateStore,
                _fx.GenesisBlock
            );

            Block<DumbAction> b = chain.Genesis;
            for (int i = 0; i < 20; ++i)
            {
                b = ProposeNext(
                    b,
                    blockInterval: TimeSpan.FromSeconds(10),
                    miner: _fx.Proposer.PublicKey,
                    lastCommit: CreateBlockCommit(b)
                ).Evaluate(_fx.Proposer, chain);
                chain.Append(b, CreateBlockCommit(b));
            }

            tracker.ClearLogs();
            Address nonexistent = new PrivateKey().ToAddress();
            IValue result = chain.GetState(nonexistent);
            Assert.Null(result);
            var callCount = tracker.Logs.Where(
                trackLog => trackLog.Method == "GetBlockStates"
            ).Select(trackLog => trackLog.Params).Count();
            Assert.True(
                callCount <= 1,
                $"GetBlocksStates() was called {callCount} times"
            );
        }

        [Fact]
        public void GetStateReturnsValidStateAfterFork()
        {
            var privateKey = new PrivateKey();
            var store = new MemoryStore();
            var stateStore =
                new TrieStateStore(new MemoryKeyValueStore());
            var chain = MakeBlockChain(
                new NullBlockPolicy<DumbAction>(),
                store,
                stateStore,
                new[] { new DumbAction(_fx.Address1, "item0.0", idempotent: true) });
            Assert.Equal("item0.0", (Text)chain.GetState(_fx.Address1));

            chain.MakeTransaction(
                privateKey,
                new[] { new DumbAction(_fx.Address1, "item1.0"), }
            );
            Block<DumbAction> block = chain.ProposeBlock(new PrivateKey());

            chain.Append(block, CreateBlockCommit(block));
            Assert.Equal(
                new IValue[] { (Text)"item0.0,item1.0" },
                chain.GetStates(new[] { _fx.Address1 })
            );
            Assert.Equal("item0.0,item1.0", (Text)chain.GetState(_fx.Address1));

            var forked = chain.Fork(chain.Tip.Hash);
            Assert.Equal(2, forked.Count);
            Assert.Equal(
                new IValue[] { (Text)"item0.0,item1.0" },
                forked.GetStates(new[] { _fx.Address1 })
            );
            Assert.Equal("item0.0,item1.0", (Text)forked.GetState(_fx.Address1));
        }

        [Fact]
        public void GetStateWithRecalculation()
        {
            // Only chain[4] and chain[7] has stored states.
            (Address signer, Address[] addresses, BlockChain<DumbAction> chain)
                = MakeIncompleteBlockStates();
            IStateStore stateStore = chain.StateStore;

            Assert.False(stateStore.ContainsStateRoot(chain[6].StateRootHash));
            IValue value = chain.GetState(
                addresses[4],
                chain[6].Hash,
                StateCompleters<DumbAction>.Recalculate);
            Assert.True(stateStore.ContainsStateRoot(chain[2].StateRootHash));
            Assert.True(stateStore.ContainsStateRoot(chain[6].StateRootHash));
            Assert.False(stateStore.ContainsStateRoot(chain[8].StateRootHash));
        }

        [Fact]
        public void GetStateWithComplementAll()
        {
            // Only chain[4] and chain[7] has stored states.
            (Address signer, Address[] addresses, BlockChain<DumbAction> chain)
                = MakeIncompleteBlockStates();
            IStateStore stateStore = chain.StateStore;

            Assert.False(stateStore.ContainsStateRoot(chain[6].StateRootHash));
            IValue value = chain.GetState(
                addresses[4],
                chain[6].Hash,
                StateCompleters<DumbAction>.ComplementAll);
            Assert.True(stateStore.ContainsStateRoot(chain[2].StateRootHash));
            Assert.True(stateStore.ContainsStateRoot(chain[6].StateRootHash));
            Assert.False(stateStore.ContainsStateRoot(chain[8].StateRootHash));
        }

        [Fact]
        public void GetStateWithComplementLatest()
        {
            // Only chain[4] and chain[7] has stored states.
            (Address signer, Address[] addresses, BlockChain<DumbAction> chain)
                = MakeIncompleteBlockStates();
            IStateStore stateStore = chain.StateStore;

            Assert.False(stateStore.ContainsStateRoot(chain[6].StateRootHash));
            IValue value = chain.GetState(
                addresses[4],
                chain[6].Hash,
                StateCompleters<DumbAction>.ComplementLatest);
            Assert.False(stateStore.ContainsStateRoot(chain[2].StateRootHash));
            Assert.True(stateStore.ContainsStateRoot(chain[6].StateRootHash));
            Assert.False(stateStore.ContainsStateRoot(chain[8].StateRootHash));
        }

        [Fact]
        public void GetStateReturnsLatestStatesWhenMultipleAddresses()
        {
            var privateKeys = Enumerable.Range(1, 10).Select(_ => new PrivateKey()).ToList();
            var addresses = privateKeys.Select(AddressExtensions.ToAddress).ToList();
            var chain = new BlockChain<DumbAction>(
                new NullBlockPolicy<DumbAction>(),
                new VolatileStagePolicy<DumbAction>(),
                _fx.Store,
                _fx.StateStore,
                _fx.GenesisBlock);

            Assert.All(chain.GetStates(addresses), Assert.Null);
            foreach (var address in addresses)
            {
                Assert.Null(chain.GetState(address));
            }

            var privateKeysAndAddresses10 = privateKeys.Zip(addresses, (k, a) => (k, a));
            foreach (var (key, address) in privateKeysAndAddresses10)
            {
                chain.MakeTransaction(key, new[] { new DumbAction(address, "1") });
            }

            Block<DumbAction> block1 = chain.ProposeBlock(
                privateKeys[0], lastCommit: CreateBlockCommit(chain.Tip));

            chain.Append(block1, CreateBlockCommit(block1));

            Assert.All(chain.GetStates(addresses), v => Assert.Equal((Text)"1", v));
            foreach (var address in addresses)
            {
                Assert.Equal((Text)"1", chain.GetState(address));
            }

            chain.MakeTransaction(privateKeys[0], new[] { new DumbAction(addresses[0], "2") });
            Block<DumbAction> block2 = chain.ProposeBlock(
                privateKeys[0], lastCommit: CreateBlockCommit(chain.Tip));
            chain.Append(block2, CreateBlockCommit(block2));
            Assert.Equal((Text)"1,2", chain.GetState(addresses[0]));
            Assert.All(
                chain.GetStates(addresses.Skip(1).ToArray()),
                v => Assert.Equal((Text)"1", v)
            );
        }

        [Fact]
        public void FindBranchPoint()
        {
            var key = new PrivateKey();
            Block<DumbAction> b1 = _blockChain.ProposeBlock(key);
            _blockChain.Append(b1, CreateBlockCommit(b1));
            Block<DumbAction> b2 = _blockChain.ProposeBlock(
                key, lastCommit: CreateBlockCommit(_blockChain.Tip));
            _blockChain.Append(b2, CreateBlockCommit(b2));
            Block<DumbAction> b3 = _blockChain.ProposeBlock(
                key, lastCommit: CreateBlockCommit(_blockChain.Tip));
            _blockChain.Append(b3, CreateBlockCommit(b3));
            Block<DumbAction> b4 = _blockChain.ProposeBlock(
                key, lastCommit: CreateBlockCommit(_blockChain.Tip));
            _blockChain.Append(b4, CreateBlockCommit(b4));

            Assert.Equal(b1.PreviousHash, _blockChain.Genesis.Hash);

            var emptyLocator = new BlockLocator(new[] { _blockChain.Genesis.Hash });
            var invalidLocator = new BlockLocator(
                new[] { new BlockHash(TestUtils.GetRandomBytes(BlockHash.Size)) });
            var locator = new BlockLocator(
                new[] { b4.Hash, b3.Hash, b1.Hash, _blockChain.Genesis.Hash });

            using (var emptyFx = new MemoryStoreFixture(_policy.BlockAction))
            using (var forkFx = new MemoryStoreFixture(_policy.BlockAction))
            {
                var emptyChain = new BlockChain<DumbAction>(
                    _blockChain.Policy,
                    new VolatileStagePolicy<DumbAction>(),
                    emptyFx.Store,
                    emptyFx.StateStore,
                    emptyFx.GenesisBlock);
                var fork = new BlockChain<DumbAction>(
                    _blockChain.Policy,
                    new VolatileStagePolicy<DumbAction>(),
                    forkFx.Store,
                    forkFx.StateStore,
                    forkFx.GenesisBlock);
                fork.Append(b1, CreateBlockCommit(b1));
                fork.Append(b2, CreateBlockCommit(b2));
                Block<DumbAction> b5 = fork.ProposeBlock(
                    key, lastCommit: CreateBlockCommit(fork.Tip));
                fork.Append(b5, CreateBlockCommit(b5));

                // Testing emptyChain
                Assert.Equal(_blockChain.Genesis.Hash, emptyChain.FindBranchpoint(emptyLocator));
                Assert.Equal(_blockChain.Genesis.Hash, emptyChain.FindBranchpoint(locator));
                Assert.Null(emptyChain.FindBranchpoint(invalidLocator));

                // Testing _blockChain
                Assert.Equal(_blockChain.Genesis.Hash, _blockChain.FindBranchpoint(emptyLocator));
                Assert.Equal(b4.Hash, _blockChain.FindBranchpoint(locator));
                Assert.Null(_blockChain.FindBranchpoint(invalidLocator));

                // Testing fork
                Assert.Equal(_blockChain.Genesis.Hash, fork.FindBranchpoint(emptyLocator));
                Assert.Equal(b1.Hash, fork.FindBranchpoint(locator));
                Assert.Null(_blockChain.FindBranchpoint(invalidLocator));
            }
        }

        [Fact]
        public void GetNextTxNonce()
        {
            var privateKey = new PrivateKey();
            Address address = privateKey.ToAddress();
            var actions = new[] { new DumbAction(_fx.Address1, "foo") };
            var genesis = _blockChain.Genesis;

            Assert.Equal(0, _blockChain.GetNextTxNonce(address));

            Transaction<DumbAction>[] txsA =
            {
                _fx.MakeTransaction(actions, privateKey: privateKey, nonce: 0),
            };

            Block<DumbAction> b1 = ProposeNext(
                genesis,
                txsA,
                blockInterval: TimeSpan.FromSeconds(10),
                miner: _fx.Proposer.PublicKey
            ).Evaluate(_fx.Proposer, _blockChain);
            _blockChain.Append(b1, CreateBlockCommit(b1));

            Assert.Equal(1, _blockChain.GetNextTxNonce(address));

            Transaction<DumbAction>[] txsB =
            {
                _fx.MakeTransaction(actions, privateKey: privateKey, nonce: 1),
                _fx.MakeTransaction(actions, privateKey: privateKey, nonce: 2),
            };

            StageTransactions(txsB);

            Assert.Equal(3, _blockChain.GetNextTxNonce(address));

            Transaction<DumbAction>[] txsC =
            {
                _fx.MakeTransaction(actions, privateKey: privateKey, nonce: 3),
                _fx.MakeTransaction(actions, privateKey: privateKey, nonce: 3),
            };
            StageTransactions(txsC);

            Assert.Equal(4, _blockChain.GetNextTxNonce(address));

            Transaction<DumbAction>[] txsD =
            {
                _fx.MakeTransaction(actions, privateKey: privateKey, nonce: 5),
            };
            StageTransactions(txsD);

            Assert.Equal(4, _blockChain.GetNextTxNonce(address));

            Transaction<DumbAction>[] txsE =
            {
                _fx.MakeTransaction(actions, privateKey: privateKey, nonce: 4),
                _fx.MakeTransaction(actions, privateKey: privateKey, nonce: 5),
                _fx.MakeTransaction(actions, privateKey: privateKey, nonce: 7),
            };
            StageTransactions(txsE);

            foreach (var tx in _blockChain.StagePolicy.Iterate(_blockChain))
            {
                _logger.Fatal(
                    "{Id}; {Signer}; {Nonce}; {Timestamp}",
                    tx.Id,
                    tx.Signer,
                    tx.Nonce,
                    tx.Timestamp);
            }

            Assert.Equal(6, _blockChain.GetNextTxNonce(address));
        }

        [Fact]
        public void GetNextTxNonceWithStaleTx()
        {
            var privateKey = new PrivateKey();
            var address = privateKey.ToAddress();
            var actions = new[] { new DumbAction(address, "foo") };

            Transaction<DumbAction>[] txs =
            {
                _fx.MakeTransaction(actions, privateKey: privateKey),
                _fx.MakeTransaction(actions, privateKey: privateKey, nonce: 1),
            };

            StageTransactions(txs);
            Block<DumbAction> block = _blockChain.ProposeBlock(privateKey);
            _blockChain.Append(block, CreateBlockCommit(block));

            Transaction<DumbAction>[] staleTxs =
            {
                _fx.MakeTransaction(actions, privateKey: privateKey, nonce: 0),
                _fx.MakeTransaction(actions, privateKey: privateKey, nonce: 1),
            };
            StageTransactions(staleTxs);

            Assert.Equal(2, _blockChain.GetNextTxNonce(address));

            _blockChain.MakeTransaction(privateKey, actions);
            Assert.Equal(3, _blockChain.GetNextTxNonce(address));

            _blockChain.MakeTransaction(privateKey, actions);
            Assert.Equal(4, _blockChain.GetNextTxNonce(address));
        }

        [Fact]
        public void ValidateTxNonces()
        {
            var privateKey = new PrivateKey();
            var actions = new[] { new DumbAction(_fx.Address1, string.Empty) };

            var genesis = _blockChain.Genesis;

            Block<DumbAction> ProposeNext(
                Block<DumbAction> block,
                IReadOnlyList<Transaction<DumbAction>> txs
            ) =>
                TestUtils.ProposeNext(
                    block,
                    txs,
                    blockInterval: TimeSpan.FromSeconds(10),
                    miner: _fx.Proposer.PublicKey,
                    lastCommit: CreateBlockCommit(block)
                ).Evaluate(_fx.Proposer, _blockChain);

            Transaction<DumbAction>[] txsA =
            {
                _fx.MakeTransaction(actions, privateKey: privateKey, nonce: 1),
                _fx.MakeTransaction(actions, privateKey: privateKey, nonce: 0),
            };
            Block<DumbAction> b1 = ProposeNext(genesis, txsA);
            _blockChain.Append(b1, CreateBlockCommit(b1));

            Transaction<DumbAction>[] txsB =
            {
                _fx.MakeTransaction(actions, privateKey: privateKey, nonce: 2),
            };
            Block<DumbAction> b2 = ProposeNext(b1, txsB);
            _blockChain.Append(b2, CreateBlockCommit(b2));

            // Invalid if nonce is too low
            Transaction<DumbAction>[] txsC =
            {
                _fx.MakeTransaction(actions, privateKey: privateKey, nonce: 1),
            };
            Block<DumbAction> b3a = ProposeNext(b2, txsC);
            Assert.Throws<InvalidTxNonceException>(() =>
                _blockChain.Append(b3a, CreateBlockCommit(b3a)));

            // Invalid if nonce is too high
            Transaction<DumbAction>[] txsD =
            {
                _fx.MakeTransaction(actions, privateKey: privateKey, nonce: 4),
            };
            Block<DumbAction> b3b = ProposeNext(b2, txsD);
            Assert.Throws<InvalidTxNonceException>(() =>
                _blockChain.Append(b3b, CreateBlockCommit(b3b)));
        }

        [Fact]
        public void MakeTransactionWithSystemAction()
        {
            var foo = Currency.Uncapped("FOO", 2, minters: null);
            var privateKey = new PrivateKey();
            Address address = privateKey.ToAddress();
            var action = new Transfer(address, foo * 10);

            _blockChain.MakeTransaction(privateKey, systemAction: action);
            _blockChain.MakeTransaction(privateKey, systemAction: action);

            List<Transaction<DumbAction>> txs = _stagePolicy
                .Iterate(_blockChain)
                .OrderBy(tx => tx.Nonce)
                .ToList();

            Assert.Equal(2, txs.Count);

            var transaction = txs[0];
            Assert.Equal(0, transaction.Nonce);
            Assert.Equal(address, transaction.Signer);
            Assert.Equal(action, transaction.SystemAction);

            transaction = txs[1];
            Assert.Equal(1, transaction.Nonce);
            Assert.Equal(address, transaction.Signer);
            Assert.Equal(action, transaction.SystemAction);
        }

        [Fact]
        public void MakeTransactionWithCustomActions()
        {
            var privateKey = new PrivateKey();
            Address address = privateKey.ToAddress();
            var actions = new[] { new DumbAction(address, "foo") };

            _blockChain.MakeTransaction(privateKey, actions);
            _blockChain.MakeTransaction(privateKey, actions);

            List<Transaction<DumbAction>> txs = _stagePolicy
                .Iterate(_blockChain)
                .OrderBy(tx => tx.Nonce)
                .ToList();

            Assert.Equal(2, txs.Count);

            var transaction = txs[0];
            Assert.Equal(0, transaction.Nonce);
            Assert.Equal(address, transaction.Signer);
            Assert.Equal(actions, transaction.CustomActions);

            transaction = txs[1];
            Assert.Equal(1, transaction.Nonce);
            Assert.Equal(address, transaction.Signer);
            Assert.Equal(actions, transaction.CustomActions);
        }

        [Fact]
        public async Task MakeTransactionConcurrency()
        {
            var privateKey = new PrivateKey();
            Address address = privateKey.ToAddress();
            var actions = new[] { new DumbAction(address, "foo") };

            var tasks = Enumerable.Range(0, 10)
                .Select(_ => Task.Run(() => _blockChain.MakeTransaction(privateKey, actions)));

            await Task.WhenAll(tasks);

            var txIds = _blockChain.GetStagedTransactionIds();

            var nonces = txIds
                .Select(id => _stagePolicy.Get(_blockChain, id)
                    ?? _blockChain.GetTransaction(id))
                .Select(tx => tx.Nonce)
                .OrderBy(nonce => nonce)
                .ToArray();

            Assert.Equal(
                nonces,
                new long[] { 0, 1, 2, 3, 4, 5, 6, 7, 8, 9 }
            );
        }

        [Fact]
        public void BlockActionWithMultipleAddress()
        {
            var miner0 = _blockChain.Genesis.Miner;
            var miner1 = new PrivateKey();
            var miner2 = new PrivateKey();
            var rewardRecordAddress = MinerReward.RewardRecordAddress;

            Block<DumbAction> block1 = _blockChain.ProposeBlock(
                miner1, lastCommit: CreateBlockCommit(_blockChain.Tip));
            _blockChain.Append(block1, CreateBlockCommit(block1));
            Block<DumbAction> block2 = _blockChain.ProposeBlock(
                miner1, lastCommit: CreateBlockCommit(_blockChain.Tip));
            _blockChain.Append(block2, CreateBlockCommit(block2));
            Block<DumbAction> block3 = _blockChain.ProposeBlock(
                miner2, lastCommit: CreateBlockCommit(_blockChain.Tip));
            _blockChain.Append(block3, CreateBlockCommit(block3));

            IValue miner1state = _blockChain.GetState(miner1.ToAddress());
            IValue miner2state = _blockChain.GetState(miner2.ToAddress());
            IValue rewardState = _blockChain.GetState(rewardRecordAddress);

            AssertBencodexEqual((Integer)2, miner1state);
            AssertBencodexEqual((Integer)1, miner2state);

            AssertBencodexEqual(
                (Text)$"{miner0},{miner1.ToAddress()},{miner1.ToAddress()},{miner2.ToAddress()}",
                rewardState
            );
        }

        /// <summary>
        /// Builds a fixture that has incomplete states for blocks other
        /// than the tip, to test <c>GetState()</c> method's
        /// <c>completeStates: true</c> option and
        /// <see cref="IncompleteBlockStatesException"/>.
        ///
        /// <para>The fixture this makes has total 5 addresses (i.e., accounts;
        /// these go to the second item of the returned triple) and 11 blocks
        /// (these go to the third item of the returned triple). Every block
        /// contains a transaction with an action that mutates one account
        /// state except for the genesis block.  All transactions in the fixture
        /// are signed by one private key (its address goes to the first item
        /// of the returned triple).  The most important thing is that
        /// overall blocks in the fixture look like:</para>
        ///
        /// <code>
        ///  Index   UpdatedAddresses   States in Store
        /// ------- ------------------ -----------------
        ///      0                      Absent
        ///      1   addresses[0]       Absent
        ///      2   addresses[1]       Absent
        ///      3   addresses[2]       Absent
        ///      4   addresses[3]       Present
        ///      5   addresses[4]       Absent
        ///      6   addresses[0]       Absent
        ///      7   addresses[1]       Present
        ///      8   addresses[2]       Absent
        ///      9   addresses[3]       Absent
        ///     10   addresses[4]       Absent
        /// </code>
        /// </summary>
        /// <param name="store">store.</param>
        /// <param name="stateStore">State Store.</param>
        /// <param name="renderer">Renderer.</param>
        /// <returns>Tuple of addresses and chain.</returns>
        internal static (Address, Address[] Addresses, BlockChain<DumbAction> Chain)
            MakeIncompleteBlockStates(
                IStore store,
                IStateStore stateStore,
                IRenderer<DumbAction> renderer = null
            )
        {
            List<int> presentIndices = new List<int>() { 4, 7 };
            List<Block<DumbAction>> presentBlocks = new List<Block<DumbAction>>();

            IBlockPolicy<DumbAction> blockPolicy = new NullBlockPolicy<DumbAction>();
            store = new StoreTracker(store);
            Guid chainId = Guid.NewGuid();
            Block<DumbAction> genesisBlock = ProposeGenesis<DumbAction>(
                GenesisProposer.PublicKey
            ).Evaluate(
                privateKey: GenesisProposer,
                blockAction: blockPolicy.BlockAction,
                nativeTokenPredicate: blockPolicy.NativeTokens.Contains,
                stateStore: stateStore
            );
            var chainStates = new BlockChainStates<DumbAction>(store, stateStore);
            var chain = new BlockChain<DumbAction>(
                blockPolicy,
                new VolatileStagePolicy<DumbAction>(),
                store,
                stateStore,
                chainId,
                genesisBlock,
                renderers: renderer is null ? null : new[] { renderer },
                blockChainStates: chainStates,
                actionEvaluator: new ActionEvaluator<DumbAction>(
                    _ => blockPolicy.BlockAction,
                    chainStates,
                    trieGetter: hash => stateStore.GetStateRoot(
                        store.GetBlockDigest(hash)?.StateRootHash
                    ),
                    genesisHash: genesisBlock.Hash,
                    nativeTokenPredicate: blockPolicy.NativeTokens.Contains
                )
            );
            var privateKey = new PrivateKey();
            Address signer = privateKey.ToAddress();

            void BuildIndex(Guid id, Block<DumbAction> block)
            {
                foreach (Transaction<DumbAction> tx in block.Transactions)
                {
                    store.IncreaseTxNonce(id, tx.Signer);
                }

                store.AppendIndex(id, block.Hash);
            }

            // Build a store with incomplete states
            Block<DumbAction> b = chain.Genesis;
            AccountStateGetter nullAccountStateGetter = (address) => null;
            AccountBalanceGetter nullAccountBalanceGetter =
                (address, currency) => new FungibleAssetValue(currency);
            TotalSupplyGetter nullTotalSupplyGetter = currency =>
            {
                if (!currency.TotalSupplyTrackable)
                {
                    throw TotalSupplyNotTrackableException.WithDefaultMessage(currency);
                }

                return currency * 0;
            };
            ValidatorSetGetter nullValidatorSetGetter = () => new ValidatorSet();
            IAccountStateDelta previousStates = AccountStateDeltaImpl.ChooseVersion(
                b.ProtocolVersion,
                nullAccountStateGetter,
                nullAccountBalanceGetter,
                nullTotalSupplyGetter,
                nullValidatorSetGetter,
                b.Miner);
            ActionEvaluation[] evals =
                chain.ActionEvaluator.EvaluateBlock(b, previousStates).ToArray();
            IImmutableDictionary<Address, IValue> dirty = evals.GetDirtyStates();
            IImmutableDictionary<(Address, Currency), FungibleAssetValue> balances =
                evals.GetDirtyBalances();
            IImmutableDictionary<Currency, FungibleAssetValue> totalSupplies
                = evals.GetDirtyTotalSupplies();
            const int accountsCount = 5;
            Address[] addresses = Enumerable.Repeat<object>(null, accountsCount)
                .Select(_ => new PrivateKey().ToAddress())
                .ToArray();
            for (int i = 0; i < 2; ++i)
            {
                for (int j = 0; j < accountsCount; ++j)
                {
                    int index = i * accountsCount + j;
                    Transaction<DumbAction> tx = Transaction<DumbAction>.Create(
                        store.GetTxNonce(chainId, signer),
                        privateKey,
                        chain.Genesis.Hash,
                        new[] { new DumbAction(addresses[j], index.ToString()) }
                    );
                    b = ProposeNext(
                        b,
                        new[] { tx },
                        blockInterval: TimeSpan.FromSeconds(10),
                        miner: GenesisProposer.PublicKey,
                        lastCommit: CreateBlockCommit(b)
                    ).Evaluate(GenesisProposer, chain);
                    previousStates = AccountStateDeltaImpl.ChooseVersion(
                        b.ProtocolVersion,
                        addrs => addrs.Select(dirty.GetValueOrDefault).ToArray(),
                        (address, currency) => balances.GetValueOrDefault((address, currency)),
                        currency =>
                        {
                            if (!currency.TotalSupplyTrackable)
                            {
                                throw TotalSupplyNotTrackableException.WithDefaultMessage(currency);
                            }

                            return totalSupplies.TryGetValue(currency, out var totalSupply)
                                ? totalSupply
                                : currency * 0;
                        },
                        () => new ValidatorSet(),
                        b.Miner);

                    dirty = chain.ActionEvaluator.EvaluateBlock(b, previousStates).GetDirtyStates();
                    Assert.NotEmpty(dirty);
                    store.PutBlock(b);
                    BuildIndex(chainId, b);
                    Assert.Equal(b, chain[b.Hash]);
                    if (presentIndices.Contains((int)b.Index))
                    {
                        presentBlocks.Add(b);
                    }
                }
            }

            stateStore.PruneStates(
                ImmutableHashSet<HashDigest<SHA256>>.Empty
                    .Add(presentBlocks[0].StateRootHash)
                    .Add(presentBlocks[1].StateRootHash)
            );

            return (signer, addresses, chain);
        }

        private (Address, Address[] Addresses, BlockChain<DumbAction> Chain)
            MakeIncompleteBlockStates() =>
            MakeIncompleteBlockStates(_fx.Store, _fx.StateStore);

        private (Address[], Transaction<DumbAction>[]) MakeFixturesForAppendTests(
            PrivateKey privateKey = null,
            DateTimeOffset epoch = default,
            PrivateKey[] keys = null
        )
        {
            Address[] addresses = keys is PrivateKey[] ks
                ? ks.Select(AddressExtensions.ToAddress).ToArray()
                : new[]
                {
                    _fx.Address1,
                    _fx.Address2,
                    _fx.Address3,
                    _fx.Address4,
                    _fx.Address5,
                };

            if (addresses.Length != 5)
            {
                throw new ArgumentException("The number of keys must 5.", nameof(keys));
            }

            privateKey = privateKey ?? new PrivateKey(new byte[]
            {
                0xa8, 0x21, 0xc7, 0xc2, 0x08, 0xa9, 0x1e, 0x53, 0xbb, 0xb2,
                0x71, 0x15, 0xf4, 0x23, 0x5d, 0x82, 0x33, 0x44, 0xd1, 0x16,
                0x82, 0x04, 0x13, 0xb6, 0x30, 0xe7, 0x96, 0x4f, 0x22, 0xe0,
                0xec, 0xe0,
            });

            Transaction<DumbAction>[] txs =
            {
                _fx.MakeTransaction(
                    new[]
                    {
                        new DumbAction(addresses[0], "foo"),
                        new DumbAction(addresses[1], "bar"),
                    },
                    timestamp: epoch,
                    nonce: 0,
                    privateKey: privateKey),
                _fx.MakeTransaction(
                    new[]
                    {
                        new DumbAction(addresses[2], "baz"),
                        new DumbAction(addresses[3], "qux"),
                    },
                    timestamp: epoch.AddSeconds(5),
                    nonce: 1,
                    privateKey: privateKey),
            };

            return (addresses, txs);
        }

        [Fact]
        private void TipChanged()
        {
            var genesis = _blockChain.Genesis;

            _renderer.ResetRecords();

            Assert.Empty(_renderer.BlockRecords);
            Block<DumbAction> block = _blockChain.ProposeBlock(new PrivateKey());
            _blockChain.Append(block, CreateBlockCommit(block));
            IReadOnlyList<RenderRecord<DumbAction>.Block> records = _renderer.BlockRecords;
            Assert.Equal(2, records.Count);
            foreach (RenderRecord<DumbAction>.Block record in records)
            {
                Assert.Equal(genesis, record.OldTip);
                Assert.Equal(block, record.NewTip);
                Assert.Equal(1, record.NewTip.Index);
            }

            _renderer.ResetRecords();
            Assert.Throws<InvalidBlockIndexException>(
                () => _blockChain.Append(block, CreateBlockCommit(block)));
            Assert.Empty(_renderer.BlockRecords);
        }

        [Fact]
        private void ConstructWithGenesisBlock()
        {
            var storeFixture = new MemoryStoreFixture();
            var policy = new NullBlockPolicy<DumbAction>();

            var addresses = ImmutableList<Address>.Empty
                .Add(storeFixture.Address1)
                .Add(storeFixture.Address2)
                .Add(storeFixture.Address3);

            var validatorPrivKey = new PrivateKey();
            var systemActions = new IAction[]
            {
                new SetValidator(new Validator(validatorPrivKey.PublicKey, BigInteger.One)),
            };

            var actions =
                addresses
                    .Select((address, index) => new DumbAction(address, index.ToString()))
                    .ToArray();
            BlockChain<DumbAction> blockChain =
                new BlockChain<DumbAction>(
                    policy,
                    new VolatileStagePolicy<DumbAction>(),
                    storeFixture.Store,
                    storeFixture.StateStore,
                    BlockChain<DumbAction>.ProposeGenesisBlock(
                        customActions: actions, systemActions: systemActions));

            var validator = blockChain.GetValidatorSet()[0];
            Assert.Equal(validatorPrivKey.PublicKey, validator.PublicKey);
            Assert.Equal(BigInteger.One, validator.Power);
            Assert.Equal(addresses, blockChain.Genesis.Transactions.Single(
                tx => !(tx.CustomActions is null)).UpdatedAddresses);

            var states = addresses.Select(address => blockChain.GetState(address))
                .ToArray();
            for (int i = 0; i < states.Length; ++i)
            {
                Assert.Equal((Text)states[i], i.ToString());
            }
        }

        [Fact]
        private void ConstructWithUnexpectedGenesisBlock()
        {
            var policy = new NullBlockPolicy<DumbAction>();
            var stagePolicy = new VolatileStagePolicy<DumbAction>();
            var store = new MemoryStore();
            var stateStore = new TrieStateStore(new MemoryKeyValueStore());
            var genesisBlockA = BlockChain<DumbAction>.ProposeGenesisBlock();
            var genesisBlockB = BlockChain<DumbAction>.ProposeGenesisBlock();

            var blockChain = new BlockChain<DumbAction>(
                policy,
                stagePolicy,
                store,
                stateStore,
                genesisBlockA
            );

            Assert.Throws<InvalidGenesisBlockException>(() =>
            {
                var blockchain = new BlockChain<DumbAction>(
                    policy,
                    stagePolicy,
                    store,
                    stateStore,
                    genesisBlockB
                );
            });
        }

        [Fact]
        private void FilterLowerNonceTxAfterStaging()
        {
            var privateKey = new PrivateKey();
            var txsA = Enumerable.Range(0, 3)
                .Select(nonce => _fx.MakeTransaction(
                    nonce: nonce, privateKey: privateKey, timestamp: DateTimeOffset.Now))
                .ToArray();
            StageTransactions(txsA);
            Block<DumbAction> b1 = _blockChain.ProposeBlock(privateKey);
            _blockChain.Append(b1, CreateBlockCommit(b1));
            Assert.Equal(
                txsA,
                ActionEvaluator<DumbAction>.OrderTxsForEvaluation(
                    b1.ProtocolVersion,
                    b1.Transactions,
                    b1.PreEvaluationHash.ByteArray
                )
            );

            var txsB = Enumerable.Range(0, 4)
                .Select(nonce => _fx.MakeTransaction(
                    nonce: nonce, privateKey: privateKey, timestamp: DateTimeOffset.Now))
                .ToArray();
            StageTransactions(txsB);

            // Stage only txs having higher or equal with nonce than expected nonce.
            Assert.Single(_blockChain.GetStagedTransactionIds());
            Assert.Single(_blockChain.StagePolicy.Iterate(_blockChain, filtered: true));
            Assert.Equal(4, _blockChain.StagePolicy.Iterate(_blockChain, filtered: false).Count());
        }

        [Fact]
        private void CheckIfTxPolicyExceptionHasInnerException()
        {
            var policy = new NullPolicyButTxPolicyAlwaysThrows<DumbAction>(
                x =>
                {
                    // ReSharper disable AccessToModifiedClosure
                    // The following method calls should not throw any exceptions:
                    x?.GetStates(new[] { default(Address) });
                    x?.GetState(default);
                    // ReSharper restore AccessToModifiedClosure
                });
            var store = new MemoryStore();
            var stateStore = new TrieStateStore(new MemoryKeyValueStore());
<<<<<<< HEAD
            Block<DumbAction> genesisWithTx = ProposeGenesis(
                GenesisProposer.PublicKey,
                new[]
                {
                    Transaction<DumbAction>.Create(
                        0,
                        new PrivateKey(),
                        null,
                        Array.Empty<DumbAction>()
                    ),
                }
            ).Evaluate(
                privateKey: GenesisProposer,
=======

            var genesisTx = Transaction<DumbAction>.Create(
                0,
                new PrivateKey(),
                null,
                Array.Empty<DumbAction>());
            var genesisWithTx = MineGenesis(
                GenesisMiner.PublicKey,
                new[] { genesisTx }).Evaluate(
                privateKey: GenesisMiner,
>>>>>>> 880e0861
                blockAction: policy.BlockAction,
                nativeTokenPredicate: policy.NativeTokens.Contains,
                stateStore: stateStore);

            var chain = new BlockChain<DumbAction>(
                policy,
                new VolatileStagePolicy<DumbAction>(),
                store,
                stateStore,
                genesisWithTx);

            var blockTx = Transaction<DumbAction>.Create(
                0,
                new PrivateKey(),
                null,
                Array.Empty<DumbAction>());
            var block = TestUtils.MineNextBlock(chain.Genesis, GenesisMiner, new[] { blockTx });

            var e = Assert.Throws<TxPolicyViolationException>(() => chain.Append(block));
            Assert.NotNull(e.InnerException);
        }

        [Fact]
        private void ValidateNextBlockCommitOnValidatorSetChange()
        {
            var storeFixture = new MemoryStoreFixture();
            var policy = new NullBlockPolicy<DumbAction>();

            var addresses = ImmutableList<Address>.Empty
                .Add(storeFixture.Address1)
                .Add(storeFixture.Address2)
                .Add(storeFixture.Address3);

            var newValidatorPrivKey = new PrivateKey();
            var newValidators = ValidatorPrivateKeys.Append(newValidatorPrivKey);
            var systemActions = ValidatorPrivateKeys.Select(
                pk => new SetValidator(new Validator(pk.PublicKey, BigInteger.One)));

            BlockChain<DumbAction> blockChain =
                new BlockChain<DumbAction>(
                    policy,
                    new VolatileStagePolicy<DumbAction>(),
                    storeFixture.Store,
                    storeFixture.StateStore,
                    BlockChain<DumbAction>.ProposeGenesisBlock(systemActions: systemActions));

            blockChain.MakeTransaction(
                new PrivateKey(),
                new SetValidator(new Validator(newValidatorPrivKey.PublicKey, BigInteger.One)));
            var newBlock = blockChain.ProposeBlock(new PrivateKey());
            var newBlockCommit = new BlockCommit(
                newBlock.Index, 0, newBlock.Hash, ValidatorPrivateKeys.Select(
                    pk => new VoteMetadata(
                        newBlock.Index,
                        0,
                        newBlock.Hash,
                        DateTimeOffset.UtcNow,
                        pk.PublicKey,
                        VoteFlag.PreCommit).Sign(pk))
                .OrderBy(vote => vote.ValidatorPublicKey.ToAddress())
                .ToImmutableArray());
            blockChain.Append(newBlock, newBlockCommit);

            blockChain.MakeTransaction(
                new PrivateKey(),
                new SetValidator(new Validator(new PrivateKey().PublicKey, BigInteger.One)));
            var nextBlock = blockChain.ProposeBlock(
                new PrivateKey(), lastCommit: newBlockCommit);
            var nextBlockCommit = new BlockCommit(
                nextBlock.Index, 0, nextBlock.Hash, newValidators.Select(
                    pk => new VoteMetadata(
                        nextBlock.Index,
                        0,
                        nextBlock.Hash,
                        DateTimeOffset.UtcNow,
                        pk.PublicKey,
                        VoteFlag.PreCommit).Sign(pk))
                .OrderBy(vote => vote.ValidatorPublicKey.ToAddress())
                .ToImmutableArray());
            blockChain.Append(nextBlock, nextBlockCommit);

            blockChain.MakeTransaction(
                new PrivateKey(),
                new SetValidator(new Validator(new PrivateKey().PublicKey, BigInteger.One)));
            var invalidCommitBlock = blockChain.ProposeBlock(
                new PrivateKey(), lastCommit: nextBlockCommit);

            Assert.Throws<InvalidBlockCommitException>(
                () => blockChain.Append(
                    invalidCommitBlock,
                    new BlockCommit(
                        invalidCommitBlock.Index, 0, invalidCommitBlock.Hash, newValidators.Select(
                            pk => new VoteMetadata(
                                invalidCommitBlock.Index,
                                0,
                                invalidCommitBlock.Hash,
                                DateTimeOffset.UtcNow,
                                pk.PublicKey,
                                VoteFlag.PreCommit).Sign(pk)).ToImmutableArray())));

            Assert.Equal(
                blockChain.GetValidatorSet(blockChain[0].Hash),
                new ValidatorSet(
                    ValidatorPrivateKeys.Select(
                        pk => new Validator(pk.PublicKey, BigInteger.One)).ToList()));

            Assert.Equal(
                blockChain.GetValidatorSet(blockChain[1].Hash),
                new ValidatorSet(
                    newValidators.Select(
                        pk => new Validator(pk.PublicKey, BigInteger.One)).ToList()));
        }

        private class
            NullPolicyButTxPolicyAlwaysThrows<T> : NullPolicyForGetStatesOnUninitializedBlockChain<
                T>
            where T : IAction, new()
        {
            public NullPolicyButTxPolicyAlwaysThrows(
                Action<BlockChain<T>> hook)
                : base(hook)
            {
            }

            public override TxPolicyViolationException ValidateNextBlockTx(
                BlockChain<T> blockChain,
                Transaction<T> transaction
            )
            {
                _hook(blockChain);
                return new TxPolicyViolationException("Test Message", transaction.Id);
            }
        }

        private class NullPolicyForGetStatesOnUninitializedBlockChain<T> : NullBlockPolicy<T>
            where T : IAction, new()
        {
            protected readonly Action<BlockChain<T>> _hook;

            public NullPolicyForGetStatesOnUninitializedBlockChain(
                Action<BlockChain<T>> hook
            )
            {
                _hook = hook;
            }

            public override TxPolicyViolationException ValidateNextBlockTx(
                BlockChain<T> blockChain,
                Transaction<T> transaction
            )
            {
                _hook(blockChain);
                return base.ValidateNextBlockTx(blockChain, transaction);
            }

            public override BlockPolicyViolationException ValidateNextBlock(
                BlockChain<T> blocks,
                Block<T> nextBlock
            )
            {
                _hook(blocks);
                return base.ValidateNextBlock(blocks, nextBlock);
            }
        }
    }
}<|MERGE_RESOLUTION|>--- conflicted
+++ resolved
@@ -2143,32 +2143,15 @@
                 });
             var store = new MemoryStore();
             var stateStore = new TrieStateStore(new MemoryKeyValueStore());
-<<<<<<< HEAD
-            Block<DumbAction> genesisWithTx = ProposeGenesis(
-                GenesisProposer.PublicKey,
-                new[]
-                {
-                    Transaction<DumbAction>.Create(
-                        0,
-                        new PrivateKey(),
-                        null,
-                        Array.Empty<DumbAction>()
-                    ),
-                }
-            ).Evaluate(
-                privateKey: GenesisProposer,
-=======
-
             var genesisTx = Transaction<DumbAction>.Create(
                 0,
                 new PrivateKey(),
                 null,
                 Array.Empty<DumbAction>());
-            var genesisWithTx = MineGenesis(
-                GenesisMiner.PublicKey,
+            var genesisWithTx = ProposeGenesis(
+                GenesisProposer.PublicKey,
                 new[] { genesisTx }).Evaluate(
-                privateKey: GenesisMiner,
->>>>>>> 880e0861
+                privateKey: GenesisProposer,
                 blockAction: policy.BlockAction,
                 nativeTokenPredicate: policy.NativeTokens.Contains,
                 stateStore: stateStore);
@@ -2185,9 +2168,10 @@
                 new PrivateKey(),
                 null,
                 Array.Empty<DumbAction>());
-            var block = TestUtils.MineNextBlock(chain.Genesis, GenesisMiner, new[] { blockTx });
-
-            var e = Assert.Throws<TxPolicyViolationException>(() => chain.Append(block));
+            var block = ProposeNextBlock(chain.Genesis, GenesisProposer, new[] { blockTx });
+
+            var e = Assert.Throws<TxPolicyViolationException>(
+                () => chain.Append(block, CreateBlockCommit(block)));
             Assert.NotNull(e.InnerException);
         }
 
