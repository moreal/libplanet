using System;
using System.Collections.Generic;
using System.Collections.Immutable;
using System.Linq;
using System.Security.Cryptography;
using System.Threading.Tasks;
using Bencodex.Types;
using Libplanet.Action;
using Libplanet.Action.Sys;
using Libplanet.Assets;
using Libplanet.Blockchain;
using Libplanet.Blockchain.Policies;
using Libplanet.Blockchain.Renderers;
using Libplanet.Blockchain.Renderers.Debug;
using Libplanet.Blocks;
using Libplanet.Crypto;
using Libplanet.Store;
using Libplanet.Store.Trie;
using Libplanet.Tests.Action;
using Libplanet.Tests.Blocks;
using Libplanet.Tests.Common.Action;
using Libplanet.Tests.Store;
using Libplanet.Tx;
using Serilog;
using Serilog.Events;
using Xunit;
using Xunit.Abstractions;
using static Libplanet.Tests.Common.Action.ThrowException;
using static Libplanet.Tests.TestUtils;

namespace Libplanet.Tests.Blockchain
{
    public partial class BlockChainTest : IDisposable
    {
        private readonly ILogger _logger;
        private StoreFixture _fx;
        private BlockPolicy<DumbAction> _policy;
        private BlockPolicy<DumbAction> _policyMinTx;
        private BlockChain<DumbAction> _blockChain;
        private BlockChain<DumbAction> _blockChainMinTx;
        private ValidatingActionRenderer<DumbAction> _renderer;
        private Block<DumbAction> _validNext;
        private List<Transaction<DumbAction>> _emptyTransactions;
        private IStagePolicy<DumbAction> _stagePolicy;

        public BlockChainTest(ITestOutputHelper output)
            : this(output, action => new MemoryStoreFixture(blockAction: action))
        {
        }

        protected BlockChainTest(
            ITestOutputHelper output,
            Func<IAction, StoreFixture> getStoreFixture)
        {
            Log.Logger = _logger = new LoggerConfiguration()
                .MinimumLevel.Verbose()
                .Enrich.WithThreadId()
                .WriteTo.TestOutput(output)
                .CreateLogger()
                .ForContext<BlockChainTest>();

            _policy = new BlockPolicy<DumbAction>(
                blockAction: new MinerReward(1),
                getMaxTransactionsBytes: _ => 50 * 1024,
                getValidators: _ => ConsensusValidators);
            _policyMinTx = new BlockPolicy<DumbAction>(
                blockAction: new MinerReward(1),
                getMaxTransactionsBytes: _ => 50 * 1024,
                getMinTransactionsPerBlock: _ => 1);
            _stagePolicy = new VolatileStagePolicy<DumbAction>();
            _fx = getStoreFixture(_policy.BlockAction);
            _renderer = new ValidatingActionRenderer<DumbAction>();
            _blockChain = new BlockChain<DumbAction>(
                _policy,
                _stagePolicy,
                _fx.Store,
                _fx.StateStore,
                _fx.GenesisBlock,
                renderers: new[] { new LoggedActionRenderer<DumbAction>(_renderer, Log.Logger) }
            );
            _blockChainMinTx = new BlockChain<DumbAction>(
                _policyMinTx,
                _stagePolicy,
                _fx.Store,
                _fx.StateStore,
                _fx.GenesisBlock,
                renderers: new[] { new LoggedActionRenderer<DumbAction>(_renderer, Log.Logger) }
            );
            _renderer.BlockChain = _blockChain;
            _renderer.ResetRecords();

            _emptyTransactions = new List<Transaction<DumbAction>>();
            _validNext = new BlockContent<DumbAction>(
<<<<<<< HEAD
                protocolVersion: BlockMetadata.CurrentProtocolVersion,
                index: 1,
                timestamp: _fx.GenesisBlock.Timestamp.AddSeconds(1),
                miner: _fx.Miner.PublicKey.ToAddress(),
                publicKey: _fx.Miner.PublicKey,
                previousHash: _fx.GenesisBlock.Hash,
                txHash: null,
                lastCommit: null,
                transactions: _emptyTransaction).Propose().Evaluate(_fx.Miner, _blockChain);
=======
                new BlockMetadata(
                    protocolVersion: BlockMetadata.CurrentProtocolVersion,
                    index: 1,
                    timestamp: _fx.GenesisBlock.Timestamp.AddSeconds(1),
                    miner: _fx.Miner.PublicKey.ToAddress(),
                    publicKey: _fx.Miner.PublicKey,
                    difficulty: 1024L,
                    totalDifficulty: _fx.GenesisBlock.TotalDifficulty + 1024L,
                    previousHash: _fx.GenesisBlock.Hash,
                    txHash: null),
                transactions: _emptyTransactions)
                .Mine().Evaluate(_fx.Miner, _blockChain);
>>>>>>> 3d9ea863
        }

        public void Dispose()
        {
            _fx.Dispose();
        }

        [Fact]
        public void PerceiveBlock()
        {
            var blockA = new SimpleBlockExcerpt()
            {
                ProtocolVersion = BlockMetadata.CurrentProtocolVersion,
                Index = 604665,
                Hash = BlockHash.FromString(
                    "4f612467ed79cb854d1901f131ccfc8a40bba89651e1a9e1dcea1287dd70d8ee"),
            };

            DateTimeOffset timeA = DateTimeOffset.FromUnixTimeSeconds(1609426800);
            BlockPerception perceptionA = _blockChain.PerceiveBlock(blockA, timeA);
            Assert.True(blockA.ExcerptEquals(perceptionA));
            Assert.Equal(timeA, perceptionA.PerceivedTime);

            perceptionA = _blockChain.PerceiveBlock(blockA);
            Assert.True(blockA.ExcerptEquals(perceptionA));
            Assert.Equal(timeA, perceptionA.PerceivedTime);

            var blockB = new SimpleBlockExcerpt
            {
                ProtocolVersion = BlockMetadata.CurrentProtocolVersion,
                Index = 604664,
                Hash = BlockHash.FromString(
                    "9a87556f3198d8bd48300d2a6a5957d661c760a7fb72ef4a4b8c01c155b77e99"),
            };

            DateTimeOffset timeBMin = DateTimeOffset.FromUnixTimeMilliseconds(
                DateTimeOffset.UtcNow.ToUnixTimeMilliseconds());
            BlockPerception perceptionB = _blockChain.PerceiveBlock(blockB);
            DateTimeOffset timeBMax = DateTimeOffset.UtcNow;
            Assert.True(blockB.ExcerptEquals(perceptionB));
            Assert.InRange(perceptionB.PerceivedTime, timeBMin, timeBMax);

            DateTimeOffset timeB = perceptionB.PerceivedTime;
            perceptionB = _blockChain.PerceiveBlock(blockB);
            Assert.True(blockB.ExcerptEquals(perceptionB));
            Assert.Equal(timeB, perceptionB.PerceivedTime);
        }

        [Fact]
        public void CanFindBlockByIndex()
        {
            var genesis = _blockChain.Genesis;
            Assert.Equal(genesis, _blockChain[0]);

            Block<DumbAction> block = _blockChain.ProposeBlock(new PrivateKey());
            _blockChain.Append(block);
            Assert.Equal(block, _blockChain[1]);
        }

        [Fact]
        public void CanonicalId()
        {
            var chain1 = _blockChain;
            var key = new PrivateKey();
            chain1.Append(chain1.ProposeBlock(key));
            chain1.Append(chain1.ProposeBlock(
                key,
                lastCommit: CreateLastCommit(chain1.Tip.Hash, chain1.Tip.Index, 0)));
            Assert.Equal(chain1.Id, _fx.Store.GetCanonicalChainId());
            var chain2 = chain1.Fork(chain1.Tip.Hash);
            chain2.Append(chain2.ProposeBlock(
                key,
                lastCommit: CreateLastCommit(chain1.Tip.Hash, chain1.Tip.Index, 0)));
            Assert.Equal(chain1.Id, _fx.Store.GetCanonicalChainId());

            var z = new BlockChain<DumbAction>(
                new BlockPolicy<DumbAction>(new MinerReward(1)),
                new VolatileStagePolicy<DumbAction>(),
                _fx.Store,
                _fx.StateStore,
                _fx.GenesisBlock
            );

            Assert.Equal(chain1.Id, z.Id);
        }

        [Fact]
        public void BlockHashes()
        {
            var key = new PrivateKey();
            var genesis = _blockChain.Genesis;

            Assert.Single(_blockChain.BlockHashes);

            Block<DumbAction> b1 = _blockChain.ProposeBlock(key);
            _blockChain.Append(b1);
            Assert.Equal(new[] { genesis.Hash, b1.Hash }, _blockChain.BlockHashes);

            Block<DumbAction> b2 = _blockChain.ProposeBlock(
                key,
                lastCommit: CreateLastCommit(_blockChain.Tip.Hash, _blockChain.Tip.Index, 0));
            _blockChain.Append(b2);
            Assert.Equal(
                new[] { genesis.Hash, b1.Hash, b2.Hash },
                _blockChain.BlockHashes
            );

            Block<DumbAction> b3 = _blockChain.ProposeBlock(
                key,
                lastCommit: CreateLastCommit(_blockChain.Tip.Hash, _blockChain.Tip.Index, 0));
            _blockChain.Append(b3);
            Assert.Equal(
                new[] { genesis.Hash, b1.Hash, b2.Hash, b3.Hash },
                _blockChain.BlockHashes
            );
        }

        [Fact]
        public void ProcessActions()
        {
            Block<PolymorphicAction<BaseAction>> genesisBlock =
                BlockChain<PolymorphicAction<BaseAction>>.ProposeGenesisBlock();
            var store = new MemoryStore();
            var stateStore = new TrieStateStore(new MemoryKeyValueStore());
            var chain = new BlockChain<PolymorphicAction<BaseAction>>(
                new BlockPolicy<PolymorphicAction<BaseAction>>(
                    getValidators: _ => ConsensusValidators),
                new VolatileStagePolicy<PolymorphicAction<BaseAction>>(),
                store,
                stateStore,
                genesisBlock
            );

            var actions1 = new List<PolymorphicAction<BaseAction>>
            {
                new Attack
                {
                    Weapon = "sword",
                    Target = "goblin",
                    TargetAddress = _fx.Address1,
                },
                new Attack
                {
                    Weapon = "sword",
                    Target = "orc",
                    TargetAddress = _fx.Address1,
                },
                new Attack
                {
                    Weapon = "staff",
                    Target = "goblin",
                    TargetAddress = _fx.Address1,
                },
            };
            var tx1 = Transaction<PolymorphicAction<BaseAction>>.Create(
                0,
                new PrivateKey(),
                genesisBlock.Hash,
                actions1
            );

            chain.StageTransaction(tx1);
            chain.Append(chain.ProposeBlock(new PrivateKey()));

            IValue state = chain.GetState(_fx.Address1);
            Assert.NotNull(state);

            var result = BattleResult.FromBencodex((Bencodex.Types.Dictionary)state);
            Assert.Contains("sword", result.UsedWeapons);
            Assert.Contains("staff", result.UsedWeapons);
            Assert.Contains("orc", result.Targets);
            Assert.Contains("goblin", result.Targets);

            PolymorphicAction<BaseAction>[] actions2 =
            {
                new Attack
                {
                    Weapon = "bow",
                    Target = "goblin",
                    TargetAddress = _fx.Address1,
                },
            };
            var tx2 = Transaction<PolymorphicAction<BaseAction>>.Create(
                0,
                new PrivateKey(),
                genesisBlock.Hash,
                actions2
            );

            chain.StageTransaction(tx2);
            chain.Append(chain.ProposeBlock(
                new PrivateKey(),
                lastCommit: CreateLastCommit(chain.Tip.Hash, chain.Tip.Index, 0)));

            state = chain.GetState(_fx.Address1);
            result = BattleResult.FromBencodex((Bencodex.Types.Dictionary)state);
            Assert.Contains("bow", result.UsedWeapons);

            var tx3 = Transaction<PolymorphicAction<BaseAction>>.Create(
                0,
                new PrivateKey(),
                genesisBlock.Hash,
                new List<PolymorphicAction<BaseAction>>
                {
                    new Attack
                    {
                        Weapon = "sword",
                        Target = "orc",
                        TargetAddress = _fx.Address1,
                    },
                }
            );
            chain.StageTransaction(tx3);
            chain.Append(chain.ProposeBlock(
                new PrivateKey(),
                lastCommit: CreateLastCommit(chain.Tip.Hash, chain.Tip.Index, 0)));
            state = chain.GetState(_fx.Address1);

            Assert.NotNull(state);
        }

        [Fact]
        public void ShortCircuitActionEvaluationForUnrenderWithNoActionRenderers()
        {
            IEnumerable<ExecuteRecord> NonRehearsalExecutions() =>
                DumbAction.ExecuteRecords.Value.Where(r => !r.Rehearsal);

            var policy = new BlockPolicy<DumbAction>();
            var key = new PrivateKey();
            Address miner = key.ToAddress();

            using (var fx = new MemoryStoreFixture())
            {
                var emptyRenderer = new AnonymousRenderer<DumbAction>();
                var chain = new BlockChain<DumbAction>(
                    policy,
                    new VolatileStagePolicy<DumbAction>(),
                    fx.Store,
                    fx.StateStore,
                    fx.GenesisBlock,
                    renderers: new[] { emptyRenderer }
                );
                var actions = new[] { new DumbAction(miner, "foo") };
                var tx = chain.MakeTransaction(key, actions);
                var block = ProposeNext(
                    chain.Genesis,
                    new[] { tx },
                    miner: key.PublicKey
                ).Evaluate(key, chain);
                chain.Append(block);
                var forked = chain.Fork(chain.Genesis.Hash);
                forked.Append(block);

                DumbAction.ExecuteRecords.Value = ImmutableList<ExecuteRecord>.Empty;
                Assert.Empty(DumbAction.ExecuteRecords.Value);

                // Stale actions shouldn't be evaluated because the "renderer" here is not an
                // IActionRenderer<T> but a vanilla IRenderer<T> which means they don't have to
                // be unrendered.
                var renderer = new RecordingActionRenderer<DumbAction>();
                var newChain = new BlockChain<DumbAction>(
                    policy,
                    new VolatileStagePolicy<DumbAction>(),
                    fx.Store,
                    fx.StateStore,
                    Guid.NewGuid(),
                    fx.GenesisBlock,
                    renderers: new[] { renderer }
                );
                chain.Swap(newChain, true)();
                Assert.Empty(renderer.ActionRecords);
                Assert.Empty(NonRehearsalExecutions());
            }
        }

        [Fact]
        public void ActionRenderersHaveDistinctContexts()
        {
            var policy = new NullBlockPolicy<DumbAction>();
            var store = new MemoryStore();
            var stateStore = new TrieStateStore(new MemoryKeyValueStore());
            var generatedRandomValueLogs = new List<int>();
            IActionRenderer<DumbAction>[] renderers = Enumerable.Range(0, 2).Select(i =>
                new LoggedActionRenderer<DumbAction>(
                    new AnonymousActionRenderer<DumbAction>
                    {
                        ActionRenderer = (act, context, nextStates) =>
                            // Consuming the random state through IRandom.Next() should not
                            // affect contexts passed to other action renderers.
                            generatedRandomValueLogs.Add(context.Random.Next()),
                    },
                    Log.Logger.ForContext("RendererIndex", i)
                )
            ).ToArray();
            BlockChain<DumbAction> blockChain = MakeBlockChain(
                policy,
                store,
                stateStore,
                renderers: renderers
            );
            var privateKey = new PrivateKey();
            var action = new DumbAction(default, string.Empty);
            var actions = new[] { action };
            blockChain.MakeTransaction(privateKey, actions);
            Block<DumbAction> block = blockChain.ProposeBlock(new PrivateKey());

            generatedRandomValueLogs.Clear();
            Assert.Empty(generatedRandomValueLogs);
            blockChain.Append(block);
            Assert.Equal(2, generatedRandomValueLogs.Count);
            Assert.Equal(generatedRandomValueLogs[0], generatedRandomValueLogs[1]);
        }

        [Fact]
        public void RenderActionsAfterBlockIsRendered()
        {
            var policy = new NullBlockPolicy<DumbAction>();
            var store = new MemoryStore();
            var stateStore = new TrieStateStore(new MemoryKeyValueStore());
            var recordingRenderer = new RecordingActionRenderer<DumbAction>();
            var renderer = new LoggedActionRenderer<DumbAction>(recordingRenderer, Log.Logger);
            BlockChain<DumbAction> blockChain =
                MakeBlockChain(policy, store, stateStore, renderers: new[] { renderer });
            var privateKey = new PrivateKey();

            var action = new DumbAction(default, string.Empty);
            var actions = new[] { action };
            blockChain.MakeTransaction(privateKey, actions);
            recordingRenderer.ResetRecords();
            Block<DumbAction> prevBlock = blockChain.Tip;
            Block<DumbAction> block = blockChain.ProposeBlock(new PrivateKey());
            blockChain.Append(block);

            Assert.Equal(2, blockChain.Count);
            Assert.Empty(recordingRenderer.ReorgRecords);
            IReadOnlyList<RenderRecord<DumbAction>.Block> blockLogs =
                recordingRenderer.BlockRecords;
            Assert.Equal(2, blockLogs.Count);
            IReadOnlyList<RenderRecord<DumbAction>.ActionBase> actionLogs =
                recordingRenderer.ActionRecords;
            Assert.Single(actions);
            Assert.Equal(prevBlock, blockLogs[0].OldTip);
            Assert.Equal(block, blockLogs[0].NewTip);
            Assert.Equal(0, blockLogs[0].Index);
            Assert.Equal(1, actionLogs[0].Index);
            Assert.Equal(action, actionLogs[0].Action);
            Assert.Equal(prevBlock, blockLogs[1].OldTip);
            Assert.Equal(block, blockLogs[1].NewTip);
            Assert.Equal(2, blockLogs[1].Index);
        }

        [Fact]
        public void RenderActionsAfterAppendComplete()
        {
            var policy = new NullBlockPolicy<DumbAction>();
            var store = new MemoryStore();
            var stateStore = new TrieStateStore(new MemoryKeyValueStore());
            IActionRenderer<DumbAction> renderer = new AnonymousActionRenderer<DumbAction>
            {
                ActionRenderer = (_, __, nextStates) =>
                    throw new SomeException("thrown by renderer"),
            };
            renderer = new LoggedActionRenderer<DumbAction>(renderer, Log.Logger);
            BlockChain<DumbAction> blockChain =
                MakeBlockChain(policy, store, stateStore, renderers: new[] { renderer });
            var privateKey = new PrivateKey();

            var action = new DumbAction(default, string.Empty);
            var actions = new[] { action };
            blockChain.MakeTransaction(privateKey, actions);

            SomeException e = Assert.Throws<SomeException>(
                () => blockChain.Append(blockChain.ProposeBlock(new PrivateKey())));
            Assert.Equal("thrown by renderer", e.Message);
            Assert.Equal(2, blockChain.Count);
        }

        [Fact]
        public void FindNextHashes()
        {
            var key = new PrivateKey();
            long? offsetIndex;
            IReadOnlyList<BlockHash> hashes;

            _blockChain.FindNextHashes(new BlockLocator(new BlockHash[] { }))
                .Deconstruct(out offsetIndex, out hashes);
            Assert.Single(hashes);
            var block0 = _blockChain.Genesis;
            var block1 = _blockChain.ProposeBlock(key);
            _blockChain.Append(block1);
            var block2 = _blockChain.ProposeBlock(
                key,
                lastCommit: CreateLastCommit(_blockChain.Tip.Hash, _blockChain.Tip.Index, 0));
            _blockChain.Append(block2);
            var block3 = _blockChain.ProposeBlock(
                key,
                lastCommit: CreateLastCommit(_blockChain.Tip.Hash, _blockChain.Tip.Index, 0));
            _blockChain.Append(block3);

            _blockChain.FindNextHashes(new BlockLocator(new[] { block0.Hash }))
                .Deconstruct(out offsetIndex, out hashes);
            Assert.Equal(0, offsetIndex);
            Assert.Equal(new[] { block0.Hash, block1.Hash, block2.Hash, block3.Hash }, hashes);

            _blockChain.FindNextHashes(new BlockLocator(new[] { block1.Hash, block0.Hash }))
                .Deconstruct(out offsetIndex, out hashes);
            Assert.Equal(1, offsetIndex);
            Assert.Equal(new[] { block1.Hash, block2.Hash, block3.Hash }, hashes);

            _blockChain.FindNextHashes(new BlockLocator(new[] { block0.Hash }), stop: block2.Hash)
                .Deconstruct(out offsetIndex, out hashes);
            Assert.Equal(0, offsetIndex);
            Assert.Equal(new[] { block0.Hash, block1.Hash, block2.Hash }, hashes);

            _blockChain.FindNextHashes(new BlockLocator(new[] { block0.Hash }), count: 2)
                .Deconstruct(out offsetIndex, out hashes);
            Assert.Equal(0, offsetIndex);
            Assert.Equal(new[] { block0.Hash, block1.Hash }, hashes);
        }

        [Fact]
        public void FindNextHashesAfterFork()
        {
            var key = new PrivateKey();

            _blockChain.Append(_blockChain.ProposeBlock(key));
            _blockChain.Append(_blockChain.ProposeBlock(
                key,
                lastCommit: CreateLastCommit(_blockChain.Tip.Hash, _blockChain.Tip.Index, 0)));
            _blockChain.Append(_blockChain.ProposeBlock(
                key,
                lastCommit: CreateLastCommit(_blockChain.Tip.Hash, _blockChain.Tip.Index, 0)));

            BlockChain<DumbAction> forked = _blockChain.Fork(_blockChain.Genesis.Hash);
            forked.Append(forked.ProposeBlock(key));

            BlockLocator locator = _blockChain.GetBlockLocator();
            forked.FindNextHashes(locator)
                .Deconstruct(out long? offset, out IReadOnlyList<BlockHash> hashes);

            Assert.Equal(forked[0].Index, offset);
            Assert.Equal(new[] { forked[0].Hash, forked[1].Hash }, hashes);
        }

        [Fact]
        public void Fork()
        {
            var key = new PrivateKey();

            var block1 = _blockChain.ProposeBlock(key);
            _blockChain.Append(block1);
            var block2 = _blockChain.ProposeBlock(
                key,
                lastCommit: CreateLastCommit(_blockChain.Tip.Hash, _blockChain.Tip.Index, 0));
            _blockChain.Append(block2);
            var block3 = _blockChain.ProposeBlock(
                key,
                lastCommit: CreateLastCommit(_blockChain.Tip.Hash, _blockChain.Tip.Index, 0));
            _blockChain.Append(block3);

            BlockChain<DumbAction> forked = _blockChain.Fork(block2.Hash);

            Assert.Equal(
                new[] { block1, block2, block3 },
                new[] { _blockChain[1], _blockChain[2], _blockChain[3] }
            );
            Assert.Equal(4, _blockChain.Count);

            Assert.Equal(
                new[] { block1, block2 },
                new[] { forked[1], forked[2] }
            );
            Assert.Equal(3, forked.Count);
        }

        [Fact]
        public void ForkAndSwapCanonicity()
        {
            // Fork is not canonical.
            var workspace = _blockChain.Fork(_blockChain.Genesis.Hash);
            Assert.True(_blockChain.IsCanonical);
            Assert.False(workspace.IsCanonical);

            // Both are canonical after swap.
            _blockChain.Swap(workspace, false, null);
            Assert.True(_blockChain.IsCanonical);
            Assert.True(workspace.IsCanonical);
        }

        [Fact]
        public void ForkWithBlockNotExistInChain()
        {
            var key = new PrivateKey();
            var genesis = _blockChain.Genesis;

            for (var i = 0; i < 2; i++)
            {
                _blockChain.Append(_blockChain.ProposeBlock(
                    key,
                    lastCommit: CreateLastCommit(_blockChain.Tip.Hash, _blockChain.Tip.Index, 0)));
            }

            Block<DumbAction> newBlock = ProposeNext(
                genesis,
                miner: key.PublicKey
            ).Evaluate(key, _blockChain);

            Assert.Throws<ArgumentException>(() =>
                _blockChain.Fork(newBlock.Hash));

            _blockChain.Store.PutBlock(newBlock);
            Assert.Throws<ArgumentException>(() =>
                _blockChain.Fork(newBlock.Hash));
        }

        [Fact]
        public void ForkChainWithIncompleteBlockStates()
        {
            (_, _, BlockChain<DumbAction> chain) = MakeIncompleteBlockStates();
            BlockChain<DumbAction> forked = chain.Fork(chain[5].Hash);
            Assert.Equal(chain[5], forked.Tip);
            Assert.Equal(6, forked.Count);
        }

        [Fact]
        public void StateAfterForkingAndAddingExistingBlock()
        {
            var miner = new PrivateKey();
            var signer = new PrivateKey();
            var address = signer.ToAddress();
            var actions1 = new[] { new DumbAction(address, "foo") };
            var actions2 = new[] { new DumbAction(address, "bar") };

            _blockChain.MakeTransaction(signer, actions1);
            var b1 = _blockChain.ProposeBlock(miner);
            _blockChain.Append(b1);

            _blockChain.MakeTransaction(signer, actions2);
            var b2 = _blockChain.ProposeBlock(
                miner,
                lastCommit: CreateLastCommit(_blockChain.Tip.Hash, _blockChain.Tip.Index, 0));
            _blockChain.Append(b2);
            var state = _blockChain.GetState(address);

            Assert.Equal((Text)"foo,bar", state);

            var forked = _blockChain.Fork(b1.Hash);
            state = forked.GetState(address);
            Assert.Equal((Text)"foo", state);

            forked.Append(b2);
            state = forked.GetState(address);
            Assert.Equal((Text)"foo,bar", state);
        }

        [Fact]
        public void ForkShouldSkipExecuteAndRenderGenesis()
        {
            Address stateKey = _fx.Address1;
            var miner = new PrivateKey();
            var action = new DumbAction(stateKey, "genesis");

            using (IStore store = new MemoryStore())
            using (var stateStore = new TrieStateStore(new MemoryKeyValueStore()))
            {
                var genesis = ProposeGenesis(
                    GenesisMiner.PublicKey,
                    transactions: new[] { _fx.MakeTransaction(new[] { action }) }
                ).Evaluate(
                    privateKey: GenesisMiner,
                    blockAction: _policy.BlockAction,
                    nativeTokenPredicate: _policy.NativeTokens.Contains,
                    stateStore: stateStore
                );
                store.PutBlock(genesis);
                var renderer = new RecordingActionRenderer<DumbAction>();
                var blockChain = new BlockChain<DumbAction>(
                    _policy,
                    new VolatileStagePolicy<DumbAction>(),
                    store,
                    stateStore,
                    genesis,
                    renderers: new[] { renderer }
                );

                Assert.Equal(1, renderer.ActionRecords.Count(r => r.Action is DumbAction));
                Assert.Equal(2, renderer.BlockRecords.Count);
                // NOTE: AttachStateRootHash, Append
                Assert.Equal(2, DumbAction.ExecuteRecords.Value.Count(r => !r.Rehearsal));

                blockChain.Append(blockChain.ProposeBlock(miner));
                blockChain.Append(blockChain.ProposeBlock(
                    miner,
                    lastCommit: CreateLastCommit(blockChain.Tip.Hash, blockChain.Tip.Index, 0)));

                int blockRecordsBeforeFork = renderer.BlockRecords.Count;

                blockChain.Fork(blockChain.Tip.Hash);

                Assert.Equal(1, renderer.ActionRecords.Count(r => r.Action is DumbAction));
                Assert.Equal(blockRecordsBeforeFork, renderer.BlockRecords.Count);
                // NOTE: AttachStateRootHash, Append
                Assert.Equal(2, DumbAction.ExecuteRecords.Value.Count(r => !r.Rehearsal));
            }
        }

        [Fact]
        public void DetectInvalidTxNonce()
        {
            var privateKey = new PrivateKey();
            var actions = new[] { new DumbAction(_fx.Address1, "foo") };

            var genesis = _blockChain.Genesis;

            Transaction<DumbAction>[] txsA =
            {
                _fx.MakeTransaction(actions, privateKey: privateKey),
            };

            Block<DumbAction> b1 = ProposeNext(
                genesis,
                txsA,
                blockInterval: TimeSpan.FromSeconds(10),
                miner: _fx.Miner.PublicKey
            ).Evaluate(_fx.Miner, _blockChain);
            _blockChain.Append(b1);

            Block<DumbAction> b2 = ProposeNext(
                b1,
                txsA,
                blockInterval: TimeSpan.FromSeconds(10),
                miner: _fx.Miner.PublicKey,
                lastCommit: CreateLastCommit(b1.Hash, b1.Index, 0)
            ).Evaluate(_fx.Miner, _blockChain);
            Assert.Throws<InvalidTxNonceException>(() =>
                _blockChain.Append(b2));

            Transaction<DumbAction>[] txsB =
            {
                _fx.MakeTransaction(
                    actions,
                    nonce: 1,
                    privateKey: privateKey),
            };
            b2 = ProposeNext(
                b1,
                txsB,
                blockInterval: TimeSpan.FromSeconds(10),
                miner: _fx.Miner.PublicKey,
                lastCommit: CreateLastCommit(b1.Hash, b1.Index, 0)
            ).Evaluate(_fx.Miner, _blockChain);
            _blockChain.Append(b2);
        }

        [Fact]
        public void ForkTxNonce()
        {
            // An active account, so that its some recent transactions became "stale" due to a fork.
            var privateKey = new PrivateKey();
            Address address = privateKey.ToAddress();

            // An inactive account, so that it has no recent transactions but only an old
            // transaction, so that its all transactions are stale-proof (stale-resistant).
            var lessActivePrivateKey = new PrivateKey();
            Address lessActiveAddress = lessActivePrivateKey.ToAddress();

            var actions = new[] { new DumbAction(address, "foo") };

            var genesis = _blockChain.Genesis;

            Transaction<DumbAction>[] txsA =
            {
                _fx.MakeTransaction(actions, privateKey: privateKey),
                _fx.MakeTransaction(privateKey: lessActivePrivateKey),
            };

            Assert.Equal(0, _blockChain.GetNextTxNonce(address));

            Block<DumbAction> b1 = ProposeNext(
                genesis,
                txsA,
                blockInterval: TimeSpan.FromSeconds(10),
                miner: _fx.Miner.PublicKey
            ).Evaluate(_fx.Miner, _blockChain);
            _blockChain.Append(b1);

            Assert.Equal(1, _blockChain.GetNextTxNonce(address));

            Transaction<DumbAction>[] txsB =
            {
                _fx.MakeTransaction(
                    actions,
                    nonce: 1,
                    privateKey: privateKey),
            };
            Block<DumbAction> b2 = ProposeNext(
                b1,
                txsB,
                blockInterval: TimeSpan.FromSeconds(10),
                miner: _fx.Miner.PublicKey,
                lastCommit: CreateLastCommit(b1.Hash, b1.Index, 0)
            ).Evaluate(_fx.Miner, _blockChain);
            _blockChain.Append(b2);

            Assert.Equal(2, _blockChain.GetNextTxNonce(address));

            BlockChain<DumbAction> forked = _blockChain.Fork(b1.Hash);
            Assert.Equal(1, forked.GetNextTxNonce(address));
            Assert.Equal(1, forked.GetNextTxNonce(lessActiveAddress));
        }

        [Fact]
        public void GetBlockLocator()
        {
            var key = new PrivateKey();
            List<Block<DumbAction>> blocks = new List<Block<DumbAction>>();
            foreach (var i in Enumerable.Range(0, 10))
            {
                var block = _blockChain.ProposeBlock(
                    key,
                    lastCommit: CreateLastCommit(_blockChain.Tip.Hash, _blockChain.Tip.Index, 0));
                _blockChain.Append(block);
                blocks.Add(block);
            }

            BlockLocator actual = _blockChain.GetBlockLocator(threshold: 3);
            BlockLocator expected = new BlockLocator(new[]
            {
                blocks[9].Hash,
                blocks[8].Hash,
                blocks[7].Hash,
                blocks[6].Hash,
                blocks[4].Hash,
                blocks[0].Hash,
                _blockChain.Genesis.Hash,
            });

            Assert.Equal(expected, actual);
        }

        [Theory]
        [InlineData(true)]
        [InlineData(false)]
        public void Swap(bool render)
        {
            Assert.Throws<ArgumentNullException>(() => _blockChain.Swap(null, render)());

            (var addresses, Transaction<DumbAction>[] txs1) =
                MakeFixturesForAppendTests();
            var genesis = _blockChain.Genesis;
            var miner = new PrivateKey();
            var minerAddress = miner.ToAddress();

            Block<DumbAction> block1 = ProposeNext(
                genesis,
                txs1,
                miner: miner.PublicKey,
                blockInterval: TimeSpan.FromSeconds(10)
            ).Evaluate(miner, _blockChain);
            _blockChain.Append(block1);

            PrivateKey privateKey = new PrivateKey(new byte[]
            {
                0xa8, 0x21, 0xc7, 0xc2, 0x08, 0xa9, 0x1e, 0x53, 0xbb, 0xb2,
                0x71, 0x15, 0xf4, 0x23, 0x5d, 0x82, 0x33, 0x44, 0xd1, 0x16,
                0x82, 0x04, 0x13, 0xb6, 0x30, 0xe7, 0x96, 0x4f, 0x22, 0xe0,
                0xec, 0xe0,
            });

            BlockHash tipHash = _blockChain.Tip.Hash;
            BlockChain<DumbAction> fork = _blockChain.Fork(tipHash);

            Transaction<DumbAction>[][] txsA =
            {
                new[] // block #2
                {
                    _fx.MakeTransaction(
                        new[]
                        {
                            new DumbAction(addresses[0], "foo"),
                        },
                        timestamp: DateTimeOffset.MinValue,
                        nonce: 2,
                        privateKey: privateKey),
                    _fx.MakeTransaction(
                        new[]
                        {
                            new DumbAction(addresses[1], "bar"),
                        },
                        timestamp: DateTimeOffset.MinValue.AddSeconds(3),
                        nonce: 3,
                        privateKey: privateKey),
                },
                new[] // block #3
                {
                    _fx.MakeTransaction(
                        new[]
                        {
                            new DumbAction(addresses[2], "baz"),
                        },
                        timestamp: DateTimeOffset.MinValue,
                        nonce: 4,
                        privateKey: privateKey),
                    _fx.MakeTransaction(
                        new[]
                        {
                            new DumbAction(addresses[3], "qux"),
                        },
                        timestamp: DateTimeOffset.MinValue.AddSeconds(4),
                        nonce: 5,
                        privateKey: privateKey),
                },
            };

            foreach (Transaction<DumbAction>[] txs in txsA)
            {
                Block<DumbAction> b = ProposeNext(
                    _blockChain.Tip,
                    txs,
                    blockInterval: TimeSpan.FromSeconds(10),
                    miner: miner.PublicKey,
                    lastCommit: CreateLastCommit(_blockChain.Tip.Hash, _blockChain.Tip.Index, 0)
                ).Evaluate(miner, _blockChain);
                _blockChain.Append(b);
            }

            Transaction<DumbAction>[] txsB =
            {
                _fx.MakeTransaction(
                    new[]
                    {
                        new DumbAction(addresses[0], "fork-foo"),
                    },
                    timestamp: DateTimeOffset.MinValue,
                    nonce: 2,
                    privateKey: privateKey),
                _fx.MakeTransaction(
                    new[]
                    {
                        new DumbAction(addresses[1], "fork-bar"),
                        new DumbAction(addresses[2], "fork-baz"),
                    },
                    timestamp: DateTimeOffset.MinValue.AddSeconds(2),
                    nonce: 3,
                    privateKey: privateKey),
            };

            Block<DumbAction> forkTip = ProposeNext(
                fork.Tip,
                txsB,
                blockInterval: TimeSpan.FromSeconds(10),
                miner: miner.PublicKey,
                lastCommit: CreateLastCommit(fork.Tip.Hash, fork.Tip.Index, 0)
            ).Evaluate(miner, fork);
            fork.Append(
                forkTip,
                evaluateActions: true,
                renderBlocks: true,
                renderActions: false
            );

            Guid previousChainId = _blockChain.Id;
            _renderer.ResetRecords();
            _blockChain.Swap(fork, render)();

            Assert.Empty(_blockChain.Store.IterateIndexes(previousChainId));
            Assert.Empty(_blockChain.Store.ListTxNonces(previousChainId));

            RenderRecord<DumbAction>.BlockBase[] blockLevelRenders = _renderer.Records
                .OfType<RenderRecord<DumbAction>.BlockBase>()
                .ToArray();

            RenderRecord<DumbAction>.ActionBase[] actionRenders = _renderer.ActionRecords
                .Where(r => r.Action is DumbAction)
                .ToArray();
            DumbAction[] actions = actionRenders.Select(r => (DumbAction)r.Action).ToArray();

            int actionsCountA = txsA.Sum(
                a => a.Sum(tx => tx.CustomActions.Count)
            );
            int actionsCountB = txsB.Sum(tx => tx.CustomActions.Count);

            int totalBlockCount = (int)_blockChain[-1].Index + 1;
            int unRenderBlockCount = 2;

            if (render)
            {
                Assert.Equal(4, blockLevelRenders.Length);
                Assert.IsType<RenderRecord<DumbAction>.Reorg>(blockLevelRenders[0]);
                Assert.True(blockLevelRenders[0].Begin);
                Assert.IsType<RenderRecord<DumbAction>.Block>(blockLevelRenders[1]);
                Assert.True(blockLevelRenders[1].Begin);
                Assert.IsType<RenderRecord<DumbAction>.Block>(blockLevelRenders[2]);
                Assert.True(blockLevelRenders[2].End);

                Assert.IsType<RenderRecord<DumbAction>.Reorg>(blockLevelRenders.Last());
                Assert.True(blockLevelRenders.Last().End);

                Assert.True(blockLevelRenders[0].Index < actionRenders[0].Index);
                Assert.True(actionRenders.Last(r => r.Unrender).Index < blockLevelRenders[1].Index);
                Assert.True(blockLevelRenders[1].Index < actionRenders.First(r => r.Render).Index);
                Assert.True(actionRenders.Last().Index < blockLevelRenders[2].Index);

                Assert.Equal(actionsCountB + actionsCountA, actionRenders.Length);
                Assert.True(actionRenders.Take(actionsCountA).All(r => r.Unrender));
                Assert.True(actionRenders.Skip(actionsCountA).All(r => r.Render));

                Assert.Equal("qux", actions[0].Item);
                Assert.Equal("baz", actions[1].Item);
                Assert.Equal("bar", actions[2].Item);
                Assert.Equal("foo", actions[3].Item);
                Assert.Equal("fork-foo", actions[4].Item);
                Assert.Equal("fork-bar", actions[5].Item);
                Assert.Equal("fork-baz", actions[6].Item);

                RenderRecord<DumbAction>.ActionBase[] blockActionRenders = _renderer.ActionRecords
                    .Where(r => r.Action is MinerReward)
                    .ToArray();

                // except genesis block.
                Assert.Equal(
                    (Integer)(totalBlockCount - 1),
                    (Integer)_blockChain.GetState(minerAddress)
                );
                Assert.Equal(totalBlockCount, blockActionRenders.Length);
                Assert.True(blockActionRenders.Take(unRenderBlockCount).All(r => r.Unrender));
                Assert.True(blockActionRenders.Skip(unRenderBlockCount).All(r => r.Render));
            }
            else
            {
                Assert.Empty(actionRenders);
            }
        }

        [Theory]
        [InlineData(true)]
        [InlineData(false)]
        public void SwapForSameTip(bool render)
        {
            BlockChain<DumbAction> fork = _blockChain.Fork(_blockChain.Tip.Hash);
            IReadOnlyList<RenderRecord<DumbAction>> prevRecords = _renderer.Records;
            _blockChain.Swap(fork, render: render)();

            // Render methods should be invoked if and only if the tip changes
            Assert.Equal(prevRecords, _renderer.Records);
        }

        [Theory]
        [InlineData(true)]
        [InlineData(false)]
        public void SwapWithoutReorg(bool render)
        {
            BlockChain<DumbAction> fork = _blockChain.Fork(_blockChain.Tip.Hash);

            // The lower  chain goes to the higher chain  [#N -> #N+1]
            fork.Append(fork.ProposeBlock(new PrivateKey()));
            IReadOnlyList<RenderRecord<DumbAction>.Reorg> prevRecords = _renderer.ReorgRecords;
            _blockChain.Swap(fork, render: render)();

            // RenderReorg() should be invoked if and only if the actual reorg happens
            Assert.Equal(prevRecords, _renderer.ReorgRecords);
        }

        [Fact]
        public void TreatGoingBackwardAsReorg()
        {
            BlockChain<DumbAction> fork = _blockChain.Fork(_blockChain.Tip.Hash);

            // The higher chain goes to the lower  chain  [#N -> #N-1]
            _blockChain.Append(_blockChain.ProposeBlock(new PrivateKey()));
            IReadOnlyList<RenderRecord<DumbAction>.Reorg> prevRecords = _renderer.ReorgRecords;
            _blockChain.Swap(fork, render: true)();

            // RenderReorg() should be invoked if and only if the actual reorg happens
            Assert.Equal(prevRecords.Count + 2, _renderer.ReorgRecords.Count);
            Assert.Equal(prevRecords, _renderer.ReorgRecords.Take(prevRecords.Count));
            RenderRecord<DumbAction>.Reorg begin = _renderer.ReorgRecords[prevRecords.Count];
            Assert.True(begin.Begin);
            RenderRecord<DumbAction>.Reorg end = _renderer.ReorgRecords[prevRecords.Count + 1];
            Assert.True(end.End);
        }

        [Theory]
        [InlineData(true)]
        [InlineData(false)]
        public void ReorgIsUnableToHeterogenousChain(bool render)
        {
            using (var fx2 = new MemoryStoreFixture(_policy.BlockAction))
            {
                Block<DumbAction> genesis2 = ProposeGenesis<DumbAction>(
                    timestamp: DateTimeOffset.UtcNow,
                    miner: GenesisMiner.PublicKey
                ).Evaluate(
                    GenesisMiner,
                    _policy.BlockAction,
                    _policy.NativeTokens.Contains,
                    fx2.StateStore
                );
                var chain2 = new BlockChain<DumbAction>(
                    _policy,
                    _stagePolicy,
                    fx2.Store,
                    fx2.StateStore,
                    genesis2
                );
                var key = new PrivateKey();
                for (int i = 0; i < 5; i++)
                {
                    _blockChain.Append(_blockChain.ProposeBlock(
                        key,
                        lastCommit: CreateLastCommit(
                            _blockChain.Tip.Hash,
                            _blockChain.Tip.Index,
                            0)));
                    chain2.Append(chain2.ProposeBlock(
                        key,
                        lastCommit: CreateLastCommit(chain2.Tip.Hash, chain2.Tip.Index, 0)));
                }

                Log.Logger.CompareBothChains(
                    LogEventLevel.Debug,
                    nameof(_blockChain),
                    _blockChain,
                    nameof(chain2),
                    chain2
                );

                Assert.Throws<InvalidGenesisBlockException>(() =>
                    _blockChain.Swap(chain2, render)()
                );
            }
        }

        [Fact]
        public void GetStatesOnUninitializedBlockChain()
        {
            bool invoked = false;
            IReadOnlyList<IValue> values = null;
            IValue value = null;
            var policy = new NullPolicyForGetStatesOnUninitializedBlockChain<DumbAction>(
                c =>
                {
                    // ReSharper disable AccessToModifiedClosure
                    // The following method calls should not throw any exceptions:
                    values = c?.GetStates(new[] { default(Address) });
                    value = c?.GetState(default);
                    invoked = true;
                    // ReSharper restore AccessToModifiedClosure
                });
            var store = new MemoryStore();
            var stateStore = new TrieStateStore(new MemoryKeyValueStore());
            Block<DumbAction> genesisWithTx = ProposeGenesis(
                GenesisMiner.PublicKey,
                new[]
                {
                    Transaction<DumbAction>.Create(
                        0,
                        new PrivateKey(),
                        null,
                        Array.Empty<DumbAction>()
                    ),
                }
            ).Evaluate(
                privateKey: GenesisMiner,
                blockAction: policy.BlockAction,
                nativeTokenPredicate: policy.NativeTokens.Contains,
                stateStore: stateStore
            );
            var chain = new BlockChain<DumbAction>(
                policy,
                new VolatileStagePolicy<DumbAction>(),
                store,
                stateStore,
                genesisWithTx
            );
            Assert.True(invoked);
            Assert.NotNull(values);
            Assert.Single(values);
            Assert.Null(values[0]);
            Assert.Null(value);
        }

        // This is a regression test for:
        // https://github.com/planetarium/libplanet/issues/189#issuecomment-482443607.
        [Fact]
        public void GetStateOnlyDrillsDownUntilRequestedAddressesAreFound()
        {
            var policy = new NullBlockPolicy<DumbAction>(getValidators: _ => ConsensusValidators);
            var tracker = new StoreTracker(_fx.Store);
            var chain = new BlockChain<DumbAction>(
                policy,
                new VolatileStagePolicy<DumbAction>(),
                tracker,
                _fx.StateStore,
                _fx.GenesisBlock
            );

            Block<DumbAction> b = chain.Genesis;
            Address[] addresses = new Address[30];
            for (int i = 0; i < addresses.Length; ++i)
            {
                var privateKey = new PrivateKey();
                Address address = privateKey.ToAddress();
                addresses[i] = address;
                DumbAction[] actions =
                {
                    new DumbAction(address, "foo"),
                    new DumbAction(i < 1 ? address : addresses[i - 1], "bar"),
                };
                Transaction<DumbAction>[] txs =
                {
                    Transaction<DumbAction>.Create(0, privateKey, chain.Genesis.Hash, actions),
                };
                b = ProposeNext(
                    b,
                    txs,
                    miner: _fx.Miner.PublicKey,
                    lastCommit: CreateLastCommit(b.Hash, b.Index, 0)
                ).Evaluate(_fx.Miner, chain);
                chain.Append(b);
            }

            tracker.ClearLogs();
            int testingDepth = addresses.Length / 2;
            Address[] targetAddresses = Enumerable.Range(
                testingDepth,
                Math.Min(10, addresses.Length - testingDepth - 1)
            ).Select(i => addresses[i]).ToArray();

            Assert.All(chain.GetStates(targetAddresses), Assert.NotNull);

            var callCount = tracker.Logs.Where(
                trackLog => trackLog.Method == "GetBlockStates"
            ).Select(trackLog => trackLog.Params).Count();
            Assert.True(testingDepth >= callCount);
        }

        [Fact]
        public void GetStateReturnsEarlyForNonexistentAccount()
        {
            var blockPolicy = new NullBlockPolicy<DumbAction>(
                getValidators: _ => ConsensusValidators);
            var tracker = new StoreTracker(_fx.Store);
            var chain = new BlockChain<DumbAction>(
                blockPolicy,
                new VolatileStagePolicy<DumbAction>(),
                tracker,
                _fx.StateStore,
                _fx.GenesisBlock
            );

            Block<DumbAction> b = chain.Genesis;
            for (int i = 0; i < 20; ++i)
            {
                b = ProposeNext(
                    b,
                    blockInterval: TimeSpan.FromSeconds(10),
                    miner: _fx.Miner.PublicKey,
                    lastCommit: CreateLastCommit(b.Hash, b.Index, 0)
                ).Evaluate(_fx.Miner, chain);
                chain.Append(b);
            }

            tracker.ClearLogs();
            Address nonexistent = new PrivateKey().ToAddress();
            IValue result = chain.GetState(nonexistent);
            Assert.Null(result);
            var callCount = tracker.Logs.Where(
                trackLog => trackLog.Method == "GetBlockStates"
            ).Select(trackLog => trackLog.Params).Count();
            Assert.True(
                callCount <= 1,
                $"GetBlocksStates() was called {callCount} times"
            );
        }

        [Fact]
        public void GetStateReturnsValidStateAfterFork()
        {
            Block<DumbAction> genesisBlock = BlockChain<DumbAction>.ProposeGenesisBlock(
                new[] { new DumbAction(_fx.Address1, "item0.0", idempotent: true) }
            );
            var privateKey = new PrivateKey();
            var store = new MemoryStore();
            var stateStore =
                new TrieStateStore(new MemoryKeyValueStore());

            var chain =
                new BlockChain<DumbAction>(
                    new NullBlockPolicy<DumbAction>(),
                    new VolatileStagePolicy<DumbAction>(),
                    store,
                    stateStore,
                    genesisBlock);
            Assert.Equal("item0.0", (Text)chain.GetState(_fx.Address1));

            chain.MakeTransaction(
                privateKey,
                new[] { new DumbAction(_fx.Address1, "item1.0"), }
            );
            chain.Append(chain.ProposeBlock(new PrivateKey()));
            Assert.Equal(
                new IValue[] { (Text)"item0.0,item1.0" },
                chain.GetStates(new[] { _fx.Address1 })
            );
            Assert.Equal("item0.0,item1.0", (Text)chain.GetState(_fx.Address1));

            var forked = chain.Fork(chain.Tip.Hash);
            Assert.Equal(2, forked.Count);
            Assert.Equal(
                new IValue[] { (Text)"item0.0,item1.0" },
                forked.GetStates(new[] { _fx.Address1 })
            );
            Assert.Equal("item0.0,item1.0", (Text)forked.GetState(_fx.Address1));
        }

        [Fact]
        public void GetStateWithRecalculation()
        {
            // Only chain[4] and chain[7] has stored states.
            (Address signer, Address[] addresses, BlockChain<DumbAction> chain)
                = MakeIncompleteBlockStates();
            IStateStore stateStore = chain.StateStore;

            Assert.False(stateStore.ContainsStateRoot(chain[6].StateRootHash));
            IValue value = chain.GetState(
                addresses[4],
                chain[6].Hash,
                StateCompleters<DumbAction>.Recalculate);
            Assert.True(stateStore.ContainsStateRoot(chain[2].StateRootHash));
            Assert.True(stateStore.ContainsStateRoot(chain[6].StateRootHash));
            Assert.False(stateStore.ContainsStateRoot(chain[8].StateRootHash));
        }

        [Fact]
        public void GetStateWithComplementAll()
        {
            // Only chain[4] and chain[7] has stored states.
            (Address signer, Address[] addresses, BlockChain<DumbAction> chain)
                = MakeIncompleteBlockStates();
            IStateStore stateStore = chain.StateStore;

            Assert.False(stateStore.ContainsStateRoot(chain[6].StateRootHash));
            IValue value = chain.GetState(
                addresses[4],
                chain[6].Hash,
                StateCompleters<DumbAction>.ComplementAll);
            Assert.True(stateStore.ContainsStateRoot(chain[2].StateRootHash));
            Assert.True(stateStore.ContainsStateRoot(chain[6].StateRootHash));
            Assert.False(stateStore.ContainsStateRoot(chain[8].StateRootHash));
        }

        [Fact]
        public void GetStateWithComplementLatest()
        {
            // Only chain[4] and chain[7] has stored states.
            (Address signer, Address[] addresses, BlockChain<DumbAction> chain)
                = MakeIncompleteBlockStates();
            IStateStore stateStore = chain.StateStore;

            Assert.False(stateStore.ContainsStateRoot(chain[6].StateRootHash));
            IValue value = chain.GetState(
                addresses[4],
                chain[6].Hash,
                StateCompleters<DumbAction>.ComplementLatest);
            Assert.False(stateStore.ContainsStateRoot(chain[2].StateRootHash));
            Assert.True(stateStore.ContainsStateRoot(chain[6].StateRootHash));
            Assert.False(stateStore.ContainsStateRoot(chain[8].StateRootHash));
        }

        [Fact]
        public void GetStateReturnsLatestStatesWhenMultipleAddresses()
        {
            var privateKeys = Enumerable.Range(1, 10).Select(_ => new PrivateKey()).ToList();
            var addresses = privateKeys.Select(AddressExtensions.ToAddress).ToList();
            var chain = new BlockChain<DumbAction>(
                new NullBlockPolicy<DumbAction>(getValidators: _ => ConsensusValidators),
                new VolatileStagePolicy<DumbAction>(),
                _fx.Store,
                _fx.StateStore,
                _fx.GenesisBlock);

            Assert.All(chain.GetStates(addresses), Assert.Null);
            foreach (var address in addresses)
            {
                Assert.Null(chain.GetState(address));
            }

            var privateKeysAndAddresses10 = privateKeys.Zip(addresses, (k, a) => (k, a));
            foreach (var (key, address) in privateKeysAndAddresses10)
            {
                chain.MakeTransaction(key, new[] { new DumbAction(address, "1") });
            }

            chain.Append(chain.ProposeBlock(
                privateKeys[0],
                lastCommit: CreateLastCommit(chain.Tip.Hash, chain.Tip.Index, 0)));

            Assert.All(chain.GetStates(addresses), v => Assert.Equal((Text)"1", v));
            foreach (var address in addresses)
            {
                Assert.Equal((Text)"1", chain.GetState(address));
            }

            chain.MakeTransaction(privateKeys[0], new[] { new DumbAction(addresses[0], "2") });
            chain.Append(chain.ProposeBlock(
                privateKeys[0],
                lastCommit: CreateLastCommit(chain.Tip.Hash, chain.Tip.Index, 0)));
            Assert.Equal((Text)"1,2", chain.GetState(addresses[0]));
            Assert.All(
                chain.GetStates(addresses.Skip(1).ToArray()),
                v => Assert.Equal((Text)"1", v)
            );
        }

        [Fact]
        public void FindBranchPoint()
        {
            var key = new PrivateKey();
            Block<DumbAction> b1 = _blockChain.ProposeBlock(key);
            _blockChain.Append(b1);
            Block<DumbAction> b2 = _blockChain.ProposeBlock(
                key,
                lastCommit: CreateLastCommit(_blockChain.Tip.Hash, _blockChain.Tip.Index, 0));
            _blockChain.Append(b2);
            Block<DumbAction> b3 = _blockChain.ProposeBlock(
                key,
                lastCommit: CreateLastCommit(_blockChain.Tip.Hash, _blockChain.Tip.Index, 0));
            _blockChain.Append(b3);
            Block<DumbAction> b4 = _blockChain.ProposeBlock(
                key,
                lastCommit: CreateLastCommit(_blockChain.Tip.Hash, _blockChain.Tip.Index, 0));
            _blockChain.Append(b4);

            Assert.Equal(b1.PreviousHash, _blockChain.Genesis.Hash);

            var emptyLocator = new BlockLocator(new BlockHash[0]);
            var locator = new BlockLocator(new[] { b4.Hash, b3.Hash, b1.Hash });

            using (var emptyFx = new MemoryStoreFixture(_policy.BlockAction))
            using (var forkFx = new MemoryStoreFixture(_policy.BlockAction))
            {
                var genesisBlock = BlockChain<DumbAction>.ProposeGenesisBlock();
                var emptyChain = new BlockChain<DumbAction>(
                    _blockChain.Policy,
                    new VolatileStagePolicy<DumbAction>(),
                    emptyFx.Store,
                    emptyFx.StateStore,
                    emptyFx.GenesisBlock);
                var fork = new BlockChain<DumbAction>(
                    _blockChain.Policy,
                    new VolatileStagePolicy<DumbAction>(),
                    forkFx.Store,
                    forkFx.StateStore,
                    forkFx.GenesisBlock);
                fork.Append(b1);
                fork.Append(b2);
                fork.Append(fork.ProposeBlock(
                    key,
                    lastCommit: CreateLastCommit(fork.Tip.Hash, fork.Tip.Index, 0)));

                Assert.Null(emptyChain.FindBranchpoint(emptyLocator));
                Assert.Null(emptyChain.FindBranchpoint(locator));

                Assert.Null(_blockChain.FindBranchpoint(emptyLocator));
                Assert.Equal(b4.Hash, _blockChain.FindBranchpoint(locator));

                Assert.Null(fork.FindBranchpoint(emptyLocator));
                Assert.Equal(b1.Hash, fork.FindBranchpoint(locator));
            }
        }

        [Fact]
        public void GetNextTxNonce()
        {
            var privateKey = new PrivateKey();
            Address address = privateKey.ToAddress();
            var actions = new[] { new DumbAction(_fx.Address1, "foo") };
            var genesis = _blockChain.Genesis;

            Assert.Equal(0, _blockChain.GetNextTxNonce(address));

            Transaction<DumbAction>[] txsA =
            {
                _fx.MakeTransaction(actions, privateKey: privateKey, nonce: 0),
            };

            Block<DumbAction> b1 = ProposeNext(
                genesis,
                txsA,
                blockInterval: TimeSpan.FromSeconds(10),
                miner: _fx.Miner.PublicKey
            ).Evaluate(_fx.Miner, _blockChain);
            _blockChain.Append(b1);

            Assert.Equal(1, _blockChain.GetNextTxNonce(address));

            Transaction<DumbAction>[] txsB =
            {
                _fx.MakeTransaction(actions, privateKey: privateKey, nonce: 1),
                _fx.MakeTransaction(actions, privateKey: privateKey, nonce: 2),
            };

            StageTransactions(txsB);

            Assert.Equal(3, _blockChain.GetNextTxNonce(address));

            Transaction<DumbAction>[] txsC =
            {
                _fx.MakeTransaction(actions, privateKey: privateKey, nonce: 3),
                _fx.MakeTransaction(actions, privateKey: privateKey, nonce: 3),
            };
            StageTransactions(txsC);

            Assert.Equal(4, _blockChain.GetNextTxNonce(address));

            Transaction<DumbAction>[] txsD =
            {
                _fx.MakeTransaction(actions, privateKey: privateKey, nonce: 5),
            };
            StageTransactions(txsD);

            Assert.Equal(4, _blockChain.GetNextTxNonce(address));

            Transaction<DumbAction>[] txsE =
            {
                _fx.MakeTransaction(actions, privateKey: privateKey, nonce: 4),
                _fx.MakeTransaction(actions, privateKey: privateKey, nonce: 5),
                _fx.MakeTransaction(actions, privateKey: privateKey, nonce: 7),
            };
            StageTransactions(txsE);

            foreach (var tx in _blockChain.StagePolicy.Iterate(_blockChain))
            {
                _logger.Fatal(
                    "{Id}; {Signer}; {Nonce}; {Timestamp}",
                    tx.Id,
                    tx.Signer,
                    tx.Nonce,
                    tx.Timestamp);
            }

            Assert.Equal(6, _blockChain.GetNextTxNonce(address));
        }

        [Fact]
        public void GetNextTxNonceWithStaleTx()
        {
            var privateKey = new PrivateKey();
            var address = privateKey.ToAddress();
            var actions = new[] { new DumbAction(address, "foo") };

            Transaction<DumbAction>[] txs =
            {
                _fx.MakeTransaction(actions, privateKey: privateKey),
                _fx.MakeTransaction(actions, privateKey: privateKey, nonce: 1),
            };

            StageTransactions(txs);
            _blockChain.Append(_blockChain.ProposeBlock(privateKey));

            Transaction<DumbAction>[] staleTxs =
            {
                _fx.MakeTransaction(actions, privateKey: privateKey, nonce: 0),
                _fx.MakeTransaction(actions, privateKey: privateKey, nonce: 1),
            };
            StageTransactions(staleTxs);

            Assert.Equal(2, _blockChain.GetNextTxNonce(address));

            _blockChain.MakeTransaction(privateKey, actions);
            Assert.Equal(3, _blockChain.GetNextTxNonce(address));

            _blockChain.MakeTransaction(privateKey, actions);
            Assert.Equal(4, _blockChain.GetNextTxNonce(address));
        }

        [Fact]
        public void ValidateTxNonces()
        {
            var privateKey = new PrivateKey();
            var actions = new[] { new DumbAction(_fx.Address1, string.Empty) };

            var genesis = _blockChain.Genesis;

            Block<DumbAction> ProposeNext(
                Block<DumbAction> block,
                IReadOnlyList<Transaction<DumbAction>> txs
            ) =>
                TestUtils.ProposeNext(
                    block,
                    txs,
                    blockInterval: TimeSpan.FromSeconds(10),
                    miner: _fx.Miner.PublicKey,
                    lastCommit: CreateLastCommit(block.Hash, block.Index, 0)
                ).Evaluate(_fx.Miner, _blockChain);

            Transaction<DumbAction>[] txsA =
            {
                _fx.MakeTransaction(actions, privateKey: privateKey, nonce: 1),
                _fx.MakeTransaction(actions, privateKey: privateKey, nonce: 0),
            };
            Block<DumbAction> b1 = ProposeNext(genesis, txsA);
            _blockChain.Append(b1);

            Transaction<DumbAction>[] txsB =
            {
                _fx.MakeTransaction(actions, privateKey: privateKey, nonce: 2),
            };
            Block<DumbAction> b2 = ProposeNext(b1, txsB);
            _blockChain.Append(b2);

            // Invalid if nonce is too low
            Transaction<DumbAction>[] txsC =
            {
                _fx.MakeTransaction(actions, privateKey: privateKey, nonce: 1),
            };
            Block<DumbAction> b3a = ProposeNext(b2, txsC);
            Assert.Throws<InvalidTxNonceException>(() => _blockChain.Append(b3a));

            // Invalid if nonce is too high
            Transaction<DumbAction>[] txsD =
            {
                _fx.MakeTransaction(actions, privateKey: privateKey, nonce: 4),
            };
            Block<DumbAction> b3b = ProposeNext(b2, txsD);
            Assert.Throws<InvalidTxNonceException>(() => _blockChain.Append(b3b));
        }

        [Fact]
        public void MakeTransactionWithSystemAction()
        {
            var foo = Currency.Uncapped("FOO", 2, minters: null);
            var privateKey = new PrivateKey();
            Address address = privateKey.ToAddress();
            var action = new Transfer(address, foo * 10);

            _blockChain.MakeTransaction(privateKey, systemAction: action);
            _blockChain.MakeTransaction(privateKey, systemAction: action);

            List<Transaction<DumbAction>> txs = _stagePolicy
                .Iterate(_blockChain)
                .OrderBy(tx => tx.Nonce)
                .ToList();

            Assert.Equal(2, txs.Count);

            var transaction = txs[0];
            Assert.Equal(0, transaction.Nonce);
            Assert.Equal(address, transaction.Signer);
            Assert.Equal(action, transaction.SystemAction);

            transaction = txs[1];
            Assert.Equal(1, transaction.Nonce);
            Assert.Equal(address, transaction.Signer);
            Assert.Equal(action, transaction.SystemAction);
        }

        [Fact]
        public void MakeTransactionWithCustomActions()
        {
            var privateKey = new PrivateKey();
            Address address = privateKey.ToAddress();
            var actions = new[] { new DumbAction(address, "foo") };

            _blockChain.MakeTransaction(privateKey, actions);
            _blockChain.MakeTransaction(privateKey, actions);

            List<Transaction<DumbAction>> txs = _stagePolicy
                .Iterate(_blockChain)
                .OrderBy(tx => tx.Nonce)
                .ToList();

            Assert.Equal(2, txs.Count);

            var transaction = txs[0];
            Assert.Equal(0, transaction.Nonce);
            Assert.Equal(address, transaction.Signer);
            Assert.Equal(actions, transaction.CustomActions);

            transaction = txs[1];
            Assert.Equal(1, transaction.Nonce);
            Assert.Equal(address, transaction.Signer);
            Assert.Equal(actions, transaction.CustomActions);
        }

        [Fact]
        public async Task MakeTransactionConcurrency()
        {
            var privateKey = new PrivateKey();
            Address address = privateKey.ToAddress();
            var actions = new[] { new DumbAction(address, "foo") };

            var tasks = Enumerable.Range(0, 10)
                .Select(_ => Task.Run(() => _blockChain.MakeTransaction(privateKey, actions)));

            await Task.WhenAll(tasks);

            var txIds = _blockChain.GetStagedTransactionIds();

            var nonces = txIds
                .Select(id => _stagePolicy.Get(_blockChain, id)
                    ?? _blockChain.GetTransaction(id))
                .Select(tx => tx.Nonce)
                .OrderBy(nonce => nonce)
                .ToArray();

            Assert.Equal(
                nonces,
                new long[] { 0, 1, 2, 3, 4, 5, 6, 7, 8, 9 }
            );
        }

        [Fact]
        public void BlockActionWithMultipleAddress()
        {
            var miner0 = _blockChain.Genesis.Miner;
            var miner1 = new PrivateKey();
            var miner2 = new PrivateKey();
            var rewardRecordAddress = MinerReward.RewardRecordAddress;

            _blockChain.Append(_blockChain.ProposeBlock(
                miner1,
                lastCommit: CreateLastCommit(_blockChain.Tip.Hash, _blockChain.Tip.Index, 0)));
            _blockChain.Append(_blockChain.ProposeBlock(
                miner1,
                lastCommit: CreateLastCommit(_blockChain.Tip.Hash, _blockChain.Tip.Index, 0)));
            _blockChain.Append(_blockChain.ProposeBlock(
                miner2,
                lastCommit: CreateLastCommit(_blockChain.Tip.Hash, _blockChain.Tip.Index, 0)));

            IValue miner1state = _blockChain.GetState(miner1.ToAddress());
            IValue miner2state = _blockChain.GetState(miner2.ToAddress());
            IValue rewardState = _blockChain.GetState(rewardRecordAddress);

            AssertBencodexEqual((Integer)2, miner1state);
            AssertBencodexEqual((Integer)1, miner2state);

            AssertBencodexEqual(
                (Text)$"{miner0},{miner1.ToAddress()},{miner1.ToAddress()},{miner2.ToAddress()}",
                rewardState
            );
        }

        /// <summary>
        /// Builds a fixture that has incomplete states for blocks other
        /// than the tip, to test <c>GetState()</c> method's
        /// <c>completeStates: true</c> option and
        /// <see cref="IncompleteBlockStatesException"/>.
        ///
        /// <para>The fixture this makes has total 5 addresses (i.e., accounts;
        /// these go to the second item of the returned triple) and 11 blocks
        /// (these go to the third item of the returned triple). Every block
        /// contains a transaction with an action that mutates one account
        /// state except for the genesis block.  All transactions in the fixture
        /// are signed by one private key (its address goes to the first item
        /// of the returned triple).  The most important thing is that
        /// overall blocks in the fixture look like:</para>
        ///
        /// <code>
        ///  Index   UpdatedAddresses   States in Store
        /// ------- ------------------ -----------------
        ///      0                      Absent
        ///      1   addresses[0]       Absent
        ///      2   addresses[1]       Absent
        ///      3   addresses[2]       Absent
        ///      4   addresses[3]       Present
        ///      5   addresses[4]       Absent
        ///      6   addresses[0]       Absent
        ///      7   addresses[1]       Present
        ///      8   addresses[2]       Absent
        ///      9   addresses[3]       Absent
        ///     10   addresses[4]       Absent
        /// </code>
        /// </summary>
        /// <param name="store">store.</param>
        /// <param name="stateStore">State Store.</param>
        /// <param name="renderer">Renderer.</param>
        /// <returns>Tuple of addresses and chain.</returns>
        internal static (Address, Address[] Addresses, BlockChain<DumbAction> Chain)
            MakeIncompleteBlockStates(
                IStore store,
                IStateStore stateStore,
                IRenderer<DumbAction> renderer = null
            )
        {
            List<int> presentIndices = new List<int>() { 4, 7 };
            List<Block<DumbAction>> presentBlocks = new List<Block<DumbAction>>();

            IBlockPolicy<DumbAction> blockPolicy = new NullBlockPolicy<DumbAction>();
            store = new StoreTracker(store);
            Guid chainId = Guid.NewGuid();
            Block<DumbAction> genesisBlock = ProposeGenesis<DumbAction>(
                GenesisMiner.PublicKey
            ).Evaluate(
                privateKey: GenesisMiner,
                blockAction: blockPolicy.BlockAction,
                nativeTokenPredicate: blockPolicy.NativeTokens.Contains,
                stateStore: stateStore
            );
            var chain = new BlockChain<DumbAction>(
                blockPolicy,
                new VolatileStagePolicy<DumbAction>(),
                store,
                stateStore,
                chainId,
                genesisBlock,
                renderers: renderer is null ? null : new[] { renderer }
            );
            var privateKey = new PrivateKey();
            Address signer = privateKey.ToAddress();

            void BuildIndex(Guid id, Block<DumbAction> block)
            {
                foreach (Transaction<DumbAction> tx in block.Transactions)
                {
                    store.IncreaseTxNonce(id, tx.Signer);
                }

                store.AppendIndex(id, block.Hash);
            }

            // Build a store with incomplete states
            Block<DumbAction> b = chain.Genesis;
            AccountStateGetter nullAccountStateGetter = (address) => null;
            AccountBalanceGetter nullAccountBalanceGetter =
                (address, currency) => new FungibleAssetValue(currency);
            TotalSupplyGetter nullTotalSupplyGetter = currency =>
            {
                if (!currency.TotalSupplyTrackable)
                {
                    throw TotalSupplyNotTrackableException.WithDefaultMessage(currency);
                }

                return currency * 0;
            };
            IAccountStateDelta previousStates = AccountStateDeltaImpl.ChooseVersion(
                b.ProtocolVersion,
                nullAccountStateGetter,
                nullAccountBalanceGetter,
                nullTotalSupplyGetter,
                b.Miner);
            ActionEvaluation[] evals =
                chain.ActionEvaluator.EvaluateBlock(b, previousStates).ToArray();
            IImmutableDictionary<Address, IValue> dirty = evals.GetDirtyStates();
            IImmutableDictionary<(Address, Currency), FungibleAssetValue> balances =
                evals.GetDirtyBalances();
            IImmutableDictionary<Currency, FungibleAssetValue> totalSupplies
                = evals.GetDirtyTotalSupplies();
            const int accountsCount = 5;
            Address[] addresses = Enumerable.Repeat<object>(null, accountsCount)
                .Select(_ => new PrivateKey().ToAddress())
                .ToArray();
            for (int i = 0; i < 2; ++i)
            {
                for (int j = 0; j < accountsCount; ++j)
                {
                    int index = i * accountsCount + j;
                    Transaction<DumbAction> tx = Transaction<DumbAction>.Create(
                        store.GetTxNonce(chainId, signer),
                        privateKey,
                        chain.Genesis.Hash,
                        new[] { new DumbAction(addresses[j], index.ToString()) }
                    );
                    b = ProposeNext(
                        b,
                        new[] { tx },
                        blockInterval: TimeSpan.FromSeconds(10),
                        miner: GenesisMiner.PublicKey,
                        lastCommit: CreateLastCommit(b.Hash, b.Index, 0)
                    ).Evaluate(GenesisMiner, chain);
                    previousStates = AccountStateDeltaImpl.ChooseVersion(
                        b.ProtocolVersion,
                        addrs => addrs.Select(dirty.GetValueOrDefault).ToArray(),
                        (address, currency) => balances.GetValueOrDefault((address, currency)),
                        currency =>
                        {
                            if (!currency.TotalSupplyTrackable)
                            {
                                throw TotalSupplyNotTrackableException.WithDefaultMessage(currency);
                            }

                            return totalSupplies.TryGetValue(currency, out var totalSupply)
                                ? totalSupply
                                : currency * 0;
                        },
                        b.Miner);

                    dirty = chain.ActionEvaluator.EvaluateBlock(b, previousStates).GetDirtyStates();
                    Assert.NotEmpty(dirty);
                    store.PutBlock(b);
                    BuildIndex(chainId, b);
                    Assert.Equal(b, chain[b.Hash]);
                    if (presentIndices.Contains((int)b.Index))
                    {
                        presentBlocks.Add(b);
                    }
                }
            }

            stateStore.PruneStates(
                ImmutableHashSet<HashDigest<SHA256>>.Empty
                    .Add(presentBlocks[0].StateRootHash)
                    .Add(presentBlocks[1].StateRootHash)
            );

            return (signer, addresses, chain);
        }

        private (Address, Address[] Addresses, BlockChain<DumbAction> Chain)
            MakeIncompleteBlockStates() =>
            MakeIncompleteBlockStates(_fx.Store, _fx.StateStore);

        private (Address[], Transaction<DumbAction>[]) MakeFixturesForAppendTests(
            PrivateKey privateKey = null,
            DateTimeOffset epoch = default,
            PrivateKey[] keys = null
        )
        {
            Address[] addresses = keys is PrivateKey[] ks
                ? ks.Select(AddressExtensions.ToAddress).ToArray()
                : new[]
                {
                    _fx.Address1,
                    _fx.Address2,
                    _fx.Address3,
                    _fx.Address4,
                    _fx.Address5,
                };

            if (addresses.Length != 5)
            {
                throw new ArgumentException("The number of keys must 5.", nameof(keys));
            }

            privateKey = privateKey ?? new PrivateKey(new byte[]
            {
                0xa8, 0x21, 0xc7, 0xc2, 0x08, 0xa9, 0x1e, 0x53, 0xbb, 0xb2,
                0x71, 0x15, 0xf4, 0x23, 0x5d, 0x82, 0x33, 0x44, 0xd1, 0x16,
                0x82, 0x04, 0x13, 0xb6, 0x30, 0xe7, 0x96, 0x4f, 0x22, 0xe0,
                0xec, 0xe0,
            });

            Transaction<DumbAction>[] txs =
            {
                _fx.MakeTransaction(
                    new[]
                    {
                        new DumbAction(addresses[0], "foo"),
                        new DumbAction(addresses[1], "bar"),
                    },
                    timestamp: epoch,
                    nonce: 0,
                    privateKey: privateKey),
                _fx.MakeTransaction(
                    new[]
                    {
                        new DumbAction(addresses[2], "baz"),
                        new DumbAction(addresses[3], "qux"),
                    },
                    timestamp: epoch.AddSeconds(5),
                    nonce: 1,
                    privateKey: privateKey),
            };

            return (addresses, txs);
        }

        [Fact]
        private void ConstructWithGenesisBlock()
        {
            var storeFixture = new MemoryStoreFixture();
            var policy = new NullBlockPolicy<DumbAction>();

            var addresses = ImmutableList<Address>.Empty
                .Add(storeFixture.Address1)
                .Add(storeFixture.Address2)
                .Add(storeFixture.Address3);

            var actions =
                addresses
                    .Select((address, index) => new DumbAction(address, index.ToString()))
                    .ToArray();
            BlockChain<DumbAction> blockChain =
                new BlockChain<DumbAction>(
                    policy,
                    new VolatileStagePolicy<DumbAction>(),
                    storeFixture.Store,
                    storeFixture.StateStore,
                    BlockChain<DumbAction>.ProposeGenesisBlock(actions));

            Assert.Equal(addresses, blockChain.Genesis.Transactions.First().UpdatedAddresses);

            var states = addresses.Select(address => blockChain.GetState(address))
                .ToArray();
            for (int i = 0; i < states.Length; ++i)
            {
                Assert.Equal((Text)states[i], i.ToString());
            }
        }

        [Fact]
        private void ConstructWithUnexpectedGenesisBlock()
        {
            var policy = new NullBlockPolicy<DumbAction>();
            var stagePolicy = new VolatileStagePolicy<DumbAction>();
            var store = new MemoryStore();
            var stateStore = new TrieStateStore(new MemoryKeyValueStore());
            var genesisBlockA = BlockChain<DumbAction>.ProposeGenesisBlock();
            var genesisBlockB = BlockChain<DumbAction>.ProposeGenesisBlock();

            var blockChain = new BlockChain<DumbAction>(
                policy,
                stagePolicy,
                store,
                stateStore,
                genesisBlockA
            );

            Assert.Throws<InvalidGenesisBlockException>(() =>
            {
                var blockchain = new BlockChain<DumbAction>(
                    policy,
                    stagePolicy,
                    store,
                    stateStore,
                    genesisBlockB
                );
            });
        }

        [Fact]
        private void FilterLowerNonceTxAfterStaging()
        {
            var privateKey = new PrivateKey();
            var address = privateKey.ToAddress();
            var txsA = Enumerable.Range(0, 3)
                .Select(nonce => _fx.MakeTransaction(
                    nonce: nonce, privateKey: privateKey, timestamp: DateTimeOffset.Now))
                .ToArray();
            StageTransactions(txsA);
            Block<DumbAction> b1 = _blockChain.ProposeBlock(privateKey);
            _blockChain.Append(b1);
            Assert.Equal(
                txsA,
                ActionEvaluator<DumbAction>.OrderTxsForEvaluation(
                    b1.ProtocolVersion,
                    b1.Transactions,
                    b1.PreEvaluationHash.ByteArray
                )
            );

            var txsB = Enumerable.Range(0, 4)
                .Select(nonce => _fx.MakeTransaction(
                    nonce: nonce, privateKey: privateKey, timestamp: DateTimeOffset.Now))
                .ToArray();
            StageTransactions(txsB);

            // Stage only txs having higher or equal with nonce than expected nonce.
            Assert.Single(_blockChain.GetStagedTransactionIds());
            Assert.Single(_blockChain.StagePolicy.Iterate(_blockChain, filtered: true));
            Assert.Equal(4, _blockChain.StagePolicy.Iterate(_blockChain, filtered: false).Count());
        }

        [Fact]
        private void CheckIfTxPolicyExceptionHasInnerException()
        {
            var policy = new NullPolicyButTxPolicyAlwaysThrows<DumbAction>(
                x =>
                {
                    // ReSharper disable AccessToModifiedClosure
                    // The following method calls should not throw any exceptions:
                    x?.GetStates(new[] { default(Address) });
                    x?.GetState(default);
                    // ReSharper restore AccessToModifiedClosure
                });
            var store = new MemoryStore();
            var stateStore = new TrieStateStore(new MemoryKeyValueStore());
            Block<DumbAction> genesisWithTx = ProposeGenesis(
                GenesisMiner.PublicKey,
                new[]
                {
                    Transaction<DumbAction>.Create(
                        0,
                        new PrivateKey(),
                        null,
                        Array.Empty<DumbAction>()
                    ),
                }
            ).Evaluate(
                privateKey: GenesisMiner,
                blockAction: policy.BlockAction,
                nativeTokenPredicate: policy.NativeTokens.Contains,
                stateStore: stateStore
            );

            Assert.Throws<TxPolicyViolationException>(() =>
            {
                try
                {
                    var chain = new BlockChain<DumbAction>(
                        policy,
                        new VolatileStagePolicy<DumbAction>(),
                        store,
                        stateStore,
                        genesisWithTx
                    );
                }
                catch (TxPolicyViolationException e)
                {
                    Assert.NotNull(e.InnerException);
                    throw;
                }
            });
        }

        private class
            NullPolicyButTxPolicyAlwaysThrows<T> : NullPolicyForGetStatesOnUninitializedBlockChain<
                T>
            where T : IAction, new()
        {
            public NullPolicyButTxPolicyAlwaysThrows(
                Action<BlockChain<T>> hook)
                : base(hook)
            {
            }

            public override TxPolicyViolationException ValidateNextBlockTx(
                BlockChain<T> blockChain,
                Transaction<T> transaction
            )
            {
                _hook(blockChain);
                return new TxPolicyViolationException("Test Message", transaction.Id);
            }
        }

        private class NullPolicyForGetStatesOnUninitializedBlockChain<T> : NullBlockPolicy<T>
            where T : IAction, new()
        {
            protected readonly Action<BlockChain<T>> _hook;

            public NullPolicyForGetStatesOnUninitializedBlockChain(
                Action<BlockChain<T>> hook
            )
            {
                _hook = hook;
            }

            public override TxPolicyViolationException ValidateNextBlockTx(
                BlockChain<T> blockChain,
                Transaction<T> transaction
            )
            {
                _hook(blockChain);
                return base.ValidateNextBlockTx(blockChain, transaction);
            }

            public override BlockPolicyViolationException ValidateNextBlock(
                BlockChain<T> blocks,
                Block<T> nextBlock
            )
            {
                _hook(blocks);
                return base.ValidateNextBlock(blocks, nextBlock);
            }
        }
    }
}<|MERGE_RESOLUTION|>--- conflicted
+++ resolved
@@ -40,7 +40,6 @@
         private BlockChain<DumbAction> _blockChainMinTx;
         private ValidatingActionRenderer<DumbAction> _renderer;
         private Block<DumbAction> _validNext;
-        private List<Transaction<DumbAction>> _emptyTransactions;
         private IStagePolicy<DumbAction> _stagePolicy;
 
         public BlockChainTest(ITestOutputHelper output)
@@ -89,32 +88,16 @@
             _renderer.BlockChain = _blockChain;
             _renderer.ResetRecords();
 
-            _emptyTransactions = new List<Transaction<DumbAction>>();
             _validNext = new BlockContent<DumbAction>(
-<<<<<<< HEAD
-                protocolVersion: BlockMetadata.CurrentProtocolVersion,
-                index: 1,
-                timestamp: _fx.GenesisBlock.Timestamp.AddSeconds(1),
-                miner: _fx.Miner.PublicKey.ToAddress(),
-                publicKey: _fx.Miner.PublicKey,
-                previousHash: _fx.GenesisBlock.Hash,
-                txHash: null,
-                lastCommit: null,
-                transactions: _emptyTransaction).Propose().Evaluate(_fx.Miner, _blockChain);
-=======
                 new BlockMetadata(
                     protocolVersion: BlockMetadata.CurrentProtocolVersion,
                     index: 1,
                     timestamp: _fx.GenesisBlock.Timestamp.AddSeconds(1),
                     miner: _fx.Miner.PublicKey.ToAddress(),
                     publicKey: _fx.Miner.PublicKey,
-                    difficulty: 1024L,
-                    totalDifficulty: _fx.GenesisBlock.TotalDifficulty + 1024L,
                     previousHash: _fx.GenesisBlock.Hash,
-                    txHash: null),
-                transactions: _emptyTransactions)
-                .Mine().Evaluate(_fx.Miner, _blockChain);
->>>>>>> 3d9ea863
+                    txHash: null,
+                    lastCommit: null)).Propose().Evaluate(_fx.Miner, _blockChain);
         }
 
         public void Dispose()
