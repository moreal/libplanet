using System;
using Bencodex.Types;
using Libplanet.Blockchain;
using Libplanet.Blockchain.Policies;
using Libplanet.Blocks;
using Libplanet.Store;
using Libplanet.Store.Trie;
using Libplanet.Tests.Common.Action;
using Xunit;

namespace Libplanet.Tests.Blockchain
{
    public partial class BlockChainTest
    {
        [Fact]
        public void ValidateNextBlock()
        {
            Block<DumbAction> validNextBlock = new BlockContent<DumbAction>
            {
                Index = 1,
                Difficulty = 1024,
                TotalDifficulty = _fx.GenesisBlock.TotalDifficulty + 1024,
                PublicKey = _fx.Miner.PublicKey,
                PreviousHash = _fx.GenesisBlock.Hash,
                Timestamp = _fx.GenesisBlock.Timestamp.AddDays(1),
                Transactions = _emptyTransaction,
            }.Mine().Evaluate(_fx.Miner, _blockChain);
            _blockChain.Append(validNextBlock);
            Assert.Equal(_blockChain.Tip, validNextBlock);
        }

        [Fact]
        private void ValidateNextBlockProtocolVersion()
        {
            Block<DumbAction> block1 = new BlockContent<DumbAction>
            {
                Index = 1,
                Difficulty = 1024,
                TotalDifficulty = _fx.GenesisBlock.TotalDifficulty + 1024,
                PublicKey = _fx.Miner.PublicKey,
                PreviousHash = _fx.GenesisBlock.Hash,
                Timestamp = _fx.GenesisBlock.Timestamp.AddDays(1),
                Transactions = _emptyTransaction,
                ProtocolVersion = _blockChain.Tip.ProtocolVersion,
            }.Mine().Evaluate(_fx.Miner, _blockChain);
            _blockChain.Append(block1);

            Block<DumbAction> block2 = new BlockContent<DumbAction>
            {
                Index = 2,
                Difficulty = 1024,
                TotalDifficulty = block1.TotalDifficulty + 1024,
                PublicKey = _fx.Miner.PublicKey,
                Miner = _fx.Miner.ToAddress(),
                PreviousHash = block1.Hash,
                Timestamp = _fx.GenesisBlock.Timestamp.AddDays(1),
                Transactions = _emptyTransaction,
                ProtocolVersion = _blockChain.Tip.ProtocolVersion - 1,
            }.Mine().Evaluate(_fx.Miner, _blockChain);

            Assert.Throws<InvalidBlockProtocolVersionException>(() => _blockChain.Append(block2));

            Assert.Throws<InvalidBlockProtocolVersionException>(() =>
            {
                Block<DumbAction> block3 = new BlockContent<DumbAction>
                {
                    Index = 2,
                    Difficulty = 1024,
                    TotalDifficulty = block1.TotalDifficulty + 1024,
                    PublicKey = _fx.Miner.PublicKey,
                    PreviousHash = block1.Hash,
                    Timestamp = _fx.GenesisBlock.Timestamp.AddDays(1),
                    Transactions = _emptyTransaction,
                    ProtocolVersion = BlockMetadata.CurrentProtocolVersion + 1,
                }.Mine().Evaluate(_fx.Miner, _blockChain);
                _blockChain.Append(block3);
            });
        }

        [Fact]
<<<<<<< HEAD
=======
        private void ValidateNextBlockInvalidIndex()
        {
            _blockChain.Append(_validNext);

            Block<DumbAction> prev = _blockChain.Tip;
            Block<DumbAction> blockWithAlreadyUsedIndex = new BlockContent<DumbAction>
            {
                Index = prev.Index,
                Difficulty = 1,
                TotalDifficulty = 1 + prev.TotalDifficulty,
                PublicKey = _fx.Miner.PublicKey,
                PreviousHash = prev.Hash,
                Timestamp = prev.Timestamp.AddDays(1),
                Transactions = _emptyTransaction,
            }.Mine().Evaluate(_fx.Miner, _blockChain);
            Assert.Throws<InvalidBlockIndexException>(
                () => _blockChain.Append(blockWithAlreadyUsedIndex)
            );

            Block<DumbAction> blockWithIndexAfterNonexistentIndex = new BlockContent<DumbAction>
            {
                Index = prev.Index + 2,
                Difficulty = 1,
                TotalDifficulty = 1 + prev.TotalDifficulty,
                PublicKey = _fx.Miner.PublicKey,
                PreviousHash = prev.Hash,
                Timestamp = prev.Timestamp.AddDays(1),
                Transactions = _emptyTransaction,
            }.Mine().Evaluate(_fx.Miner, _blockChain);
            Assert.Throws<InvalidBlockIndexException>(
                () => _blockChain.Append(blockWithIndexAfterNonexistentIndex)
            );
        }

        [Fact]
        private void ValidateNextBlockInvalidDifficulty()
        {
            _blockChain.Append(_validNext);

            Block<DumbAction> invalidDifficultyBlock = new BlockContent<DumbAction>
            {
                Index = 2,
                Difficulty = 1,
                TotalDifficulty = _validNext.TotalDifficulty,
                PublicKey = _fx.Miner.PublicKey,
                PreviousHash = _validNext.Hash,
                Timestamp = _validNext.Timestamp.AddDays(1),
                Transactions = _emptyTransaction,
            }.Mine().Evaluate(_fx.Miner, _blockChain);
            Assert.Throws<InvalidBlockDifficultyException>(() =>
                    _blockChain.Append(invalidDifficultyBlock));
        }

        [Fact]
        private void ValidateNextBlockInvalidTotalDifficulty()
        {
            _blockChain.Append(_validNext);

            long difficulty = _policy.GetNextBlockDifficulty(_blockChain);
            Block<DumbAction> invalidTotalDifficultyBlock = new BlockContent<DumbAction>
            {
                Index = 2,
                Difficulty = difficulty,
                TotalDifficulty = _validNext.TotalDifficulty + difficulty - 1,
                PublicKey = _fx.Miner.PublicKey,
                PreviousHash = _validNext.Hash,
                Timestamp = _validNext.Timestamp.AddDays(1),
                Transactions = _emptyTransaction,
            }.Mine().Evaluate(_fx.Miner, _blockChain);
            Assert.Throws<InvalidBlockTotalDifficultyException>(() =>
                    _blockChain.Append(invalidTotalDifficultyBlock));
        }

        [Fact]
>>>>>>> 37ff4659
        private void ValidateNextBlockInvalidPreviousHash()
        {
            _blockChain.Append(_validNext);

            long difficulty = _policy.GetNextBlockDifficulty(_blockChain);
            Block<DumbAction> invalidPreviousHashBlock = new BlockContent<DumbAction>
            {
                Index = 2,
                Difficulty = difficulty,
                TotalDifficulty = _validNext.TotalDifficulty + difficulty,
                PublicKey = _fx.Miner.PublicKey,
                // Wrong PreviousHash for test; it should be _validNext.Hash:
                PreviousHash = _validNext.PreviousHash,
                Timestamp = _validNext.Timestamp.AddDays(1),
                Transactions = _emptyTransaction,
            }.Mine().Evaluate(_fx.Miner, _blockChain);
            Assert.Throws<InvalidBlockPreviousHashException>(() =>
                    _blockChain.Append(invalidPreviousHashBlock));
        }

        [Fact]
        private void ValidateNextBlockInvalidTimestamp()
        {
            _blockChain.Append(_validNext);

            long difficulty = _policy.GetNextBlockDifficulty(_blockChain);
            Block<DumbAction> invalidPreviousTimestamp = new BlockContent<DumbAction>
            {
                Index = 2,
                Difficulty = difficulty,
                TotalDifficulty = _validNext.TotalDifficulty + difficulty,
                PublicKey = _fx.Miner.PublicKey,
                PreviousHash = _validNext.Hash,
                Timestamp = _validNext.Timestamp.AddSeconds(-1),
                Transactions = _emptyTransaction,
            }.Mine().Evaluate(_fx.Miner, _blockChain);
            Assert.Throws<InvalidBlockTimestampException>(() =>
                    _blockChain.Append(invalidPreviousTimestamp));
        }

        [Fact]
        private void ValidateNextBlockInvalidStateRootHash()
        {
            IKeyValueStore stateKeyValueStore = new MemoryKeyValueStore();
            var policy = new BlockPolicy<DumbAction>(
                blockInterval: TimeSpan.FromMilliseconds(3 * 60 * 60 * 1000)
            );
            var stateStore = new TrieStateStore(stateKeyValueStore);
            IStore store = new MemoryStore();
            var genesisBlock = TestUtils.MineGenesis<DumbAction>(
                TestUtils.GenesisMiner.PublicKey
            ).Evaluate(
                TestUtils.GenesisMiner,
                policy.BlockAction,
                policy.NativeTokens.Contains,
                stateStore
            );
            store.PutBlock(genesisBlock);
            Assert.NotNull(store.GetStateRootHash(genesisBlock.Hash));

            var chain1 = new BlockChain<DumbAction>(
                policy,
                new VolatileStagePolicy<DumbAction>(),
                store,
                stateStore,
                genesisBlock
            );

            Block<DumbAction> block1 = new BlockContent<DumbAction>
            {
                Index = 1,
                Difficulty = 1024L,
                TotalDifficulty = genesisBlock.TotalDifficulty + 1024,
                PublicKey = TestUtils.GenesisMiner.PublicKey,
                PreviousHash = genesisBlock.Hash,
                Timestamp = genesisBlock.Timestamp.AddSeconds(1),
                Transactions = _emptyTransaction,
            }.Mine().Evaluate(TestUtils.GenesisMiner, chain1);

            var policyWithBlockAction = new BlockPolicy<DumbAction>(
                new SetStatesAtBlock(default, (Text)"foo", 1),
                policy.BlockInterval
            );
            var chain2 = new BlockChain<DumbAction>(
                policyWithBlockAction,
                new VolatileStagePolicy<DumbAction>(),
                store,
                stateStore,
                genesisBlock
            );
            Assert.Throws<InvalidBlockStateRootHashException>(() => chain2.Append(block1));
        }
    }
}<|MERGE_RESOLUTION|>--- conflicted
+++ resolved
@@ -78,83 +78,6 @@
         }
 
         [Fact]
-<<<<<<< HEAD
-=======
-        private void ValidateNextBlockInvalidIndex()
-        {
-            _blockChain.Append(_validNext);
-
-            Block<DumbAction> prev = _blockChain.Tip;
-            Block<DumbAction> blockWithAlreadyUsedIndex = new BlockContent<DumbAction>
-            {
-                Index = prev.Index,
-                Difficulty = 1,
-                TotalDifficulty = 1 + prev.TotalDifficulty,
-                PublicKey = _fx.Miner.PublicKey,
-                PreviousHash = prev.Hash,
-                Timestamp = prev.Timestamp.AddDays(1),
-                Transactions = _emptyTransaction,
-            }.Mine().Evaluate(_fx.Miner, _blockChain);
-            Assert.Throws<InvalidBlockIndexException>(
-                () => _blockChain.Append(blockWithAlreadyUsedIndex)
-            );
-
-            Block<DumbAction> blockWithIndexAfterNonexistentIndex = new BlockContent<DumbAction>
-            {
-                Index = prev.Index + 2,
-                Difficulty = 1,
-                TotalDifficulty = 1 + prev.TotalDifficulty,
-                PublicKey = _fx.Miner.PublicKey,
-                PreviousHash = prev.Hash,
-                Timestamp = prev.Timestamp.AddDays(1),
-                Transactions = _emptyTransaction,
-            }.Mine().Evaluate(_fx.Miner, _blockChain);
-            Assert.Throws<InvalidBlockIndexException>(
-                () => _blockChain.Append(blockWithIndexAfterNonexistentIndex)
-            );
-        }
-
-        [Fact]
-        private void ValidateNextBlockInvalidDifficulty()
-        {
-            _blockChain.Append(_validNext);
-
-            Block<DumbAction> invalidDifficultyBlock = new BlockContent<DumbAction>
-            {
-                Index = 2,
-                Difficulty = 1,
-                TotalDifficulty = _validNext.TotalDifficulty,
-                PublicKey = _fx.Miner.PublicKey,
-                PreviousHash = _validNext.Hash,
-                Timestamp = _validNext.Timestamp.AddDays(1),
-                Transactions = _emptyTransaction,
-            }.Mine().Evaluate(_fx.Miner, _blockChain);
-            Assert.Throws<InvalidBlockDifficultyException>(() =>
-                    _blockChain.Append(invalidDifficultyBlock));
-        }
-
-        [Fact]
-        private void ValidateNextBlockInvalidTotalDifficulty()
-        {
-            _blockChain.Append(_validNext);
-
-            long difficulty = _policy.GetNextBlockDifficulty(_blockChain);
-            Block<DumbAction> invalidTotalDifficultyBlock = new BlockContent<DumbAction>
-            {
-                Index = 2,
-                Difficulty = difficulty,
-                TotalDifficulty = _validNext.TotalDifficulty + difficulty - 1,
-                PublicKey = _fx.Miner.PublicKey,
-                PreviousHash = _validNext.Hash,
-                Timestamp = _validNext.Timestamp.AddDays(1),
-                Transactions = _emptyTransaction,
-            }.Mine().Evaluate(_fx.Miner, _blockChain);
-            Assert.Throws<InvalidBlockTotalDifficultyException>(() =>
-                    _blockChain.Append(invalidTotalDifficultyBlock));
-        }
-
-        [Fact]
->>>>>>> 37ff4659
         private void ValidateNextBlockInvalidPreviousHash()
         {
             _blockChain.Append(_validNext);
