--- conflicted
+++ resolved
@@ -1049,19 +1049,11 @@
 
             mockTransport.ProcessMessageHandler.Register(MessageHandler);
 
-<<<<<<< HEAD
             Block<DumbAction> block1 = ProposeNextBlock(
                 receiver.BlockChain.Genesis,
                 key,
                 new Transaction<DumbAction>[] { });
             Block<DumbAction> block2 = ProposeNextBlock(
-=======
-            Block<DumbAction> block1 = MineNextBlock(
-                receiver.BlockChain.Genesis,
-                key,
-                new Transaction<DumbAction>[] { });
-            Block<DumbAction> block2 = MineNextBlock(
->>>>>>> 544c03f9
                 block1,
                 key,
                 new Transaction<DumbAction>[] { });
