--- conflicted
+++ resolved
@@ -30,18 +30,13 @@
             var policy = new BlockPolicy<DumbAction>();
             var blockchain = MakeBlockChain(policy, fx.Store, fx.StateStore);
             var swarmKey = new PrivateKey();
-<<<<<<< HEAD
             var consensusKey = new PrivateKey();
             var validators = new List<PublicKey>()
             {
                 swarmKey.PublicKey,
             };
-            AppProtocolVersion apv = AppProtocolVersion.Sign(apvKey, 1);
-
-=======
             var apv = AppProtocolVersion.Sign(new PrivateKey(), 1);
             var apvOptions = new AppProtocolVersionOptions() { AppProtocolVersion = apv };
->>>>>>> 4af0f1d2
             string host = IPAddress.Loopback.ToString();
             int port = FreeTcpPort();
             var hostOptions = new HostOptions(
