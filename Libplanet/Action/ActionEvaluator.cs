--- conflicted
+++ resolved
@@ -191,14 +191,8 @@
                         "pre-evaluation hash: {PreEvaluationHash} evaluated in {DurationMs} ms",
                         block.Transactions.Count,
                         block.Index,
-<<<<<<< HEAD
                         ByteUtil.Hex(block.PreEvaluationHash.ByteArray),
-                        evalDuration.TotalMilliseconds
-                    );
-=======
-                        ByteUtil.Hex(block.PreEvaluationHash),
                         stopwatch.ElapsedMilliseconds);
->>>>>>> 880e0861
             }
         }
 
