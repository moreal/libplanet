#nullable disable
using System;
using System.Collections.Generic;
using System.Collections.Immutable;
using System.Diagnostics;
using System.Diagnostics.CodeAnalysis;
using System.Globalization;
using System.Linq;
using System.Numerics;
using System.Security.Cryptography;
using System.Threading;
using Bencodex.Types;
using Libplanet.Action;
using Libplanet.Assets;
using Libplanet.Blockchain.Policies;
using Libplanet.Blockchain.Renderers;
using Libplanet.Blocks;
using Libplanet.Consensus;
using Libplanet.Crypto;
using Libplanet.Store;
using Libplanet.Store.Trie;
using Libplanet.Tx;
using Serilog;
using static Libplanet.Blockchain.KeyConverters;

namespace Libplanet.Blockchain
{
#pragma warning disable MEN002
    /// <summary>
    /// A class have <see cref="Block{T}"/>s, <see cref="Transaction{T}"/>s, and the chain
    /// information.
    /// <para>In order to watch its state changes, implement <see cref="IRenderer{T}"/>
    /// interface and pass it to the <see cref="BlockChain{T}(IBlockPolicy{T}, IStagePolicy{T}, IStore, IStateStore, Block{T}, IEnumerable{IRenderer{T}})"/> constructor.</para>
    /// </summary>
    /// <remarks>This object is guaranteed that it has at least one block, since it takes a genesis
    /// block when it's instantiated.</remarks>
    /// <typeparam name="T">An <see cref="IAction"/> type.  It should match
    /// to <see cref="Block{T}"/>'s type parameter.</typeparam>
    ///
#pragma warning restore MEN002
    public partial class BlockChain<T> : IBlockChainStates<T>
        where T : IAction, new()
    {
        // FIXME: The _rwlock field should be private.
        [SuppressMessage(
            "StyleCop.CSharp.OrderingRules",
            "SA1401:FieldsMustBePrivate",
            Justification = "Temporary visibility.")]
        internal readonly ReaderWriterLockSlim _rwlock;
        private readonly object _txLock;
        private readonly ILogger _logger;
        private readonly IBlockChainStates<T> _blockChainStates;

        /// <summary>
        /// All <see cref="Block{T}"/>s in the <see cref="BlockChain{T}"/>
        /// storage, including orphan <see cref="Block{T}"/>s.
        /// Keys are <see cref="Block{T}.Hash"/>es and values are
        /// their corresponding <see cref="Block{T}"/>s.
        /// </summary>
        private IDictionary<BlockHash, Block<T>> _blocks;

        /// <summary>
        /// Cached genesis block.
        /// </summary>
        private Block<T> _genesis;

        /// <summary>
        /// Initializes a new instance of the <see cref="BlockChain{T}"/> class.
        /// </summary>
        /// <param name="policy"><see cref="IBlockPolicy{T}"/> to use in the
        /// <see cref="BlockChain{T}"/>.</param>
        /// <param name="stagePolicy">The staging policy to follow.</param>
        /// <param name="store"><see cref="IStore"/> to store <see cref="Block{T}"/>s,
        /// <see cref="Transaction{T}"/>s, and <see cref="BlockChain{T}"/> information.</param>
        /// <param name="genesisBlock">The genesis <see cref="Block{T}"/> of
        /// the <see cref="BlockChain{T}"/>, which is a part of the consensus.
        /// If the given <paramref name="store"/> already contains the genesis block
        /// it checks if the existing genesis block and this argument is the same.
        /// If the <paramref name="store"/> has no genesis block yet this argument will
        /// be used for that.</param>
        /// <param name="renderers">Listens state changes on the created chain.  Listens nothing
        /// by default or if it is <see langword="null"/>.  Note that action renderers receive
        /// events made by unsuccessful transactions too; see also
        /// <see cref="AtomicActionRenderer{T}"/> for workaround.</param>
        /// <param name="stateStore"><see cref="IStateStore"/> to store states.</param>
        /// <exception cref="ArgumentNullException">Thrown when either of <paramref name="store"/>
        /// or <paramref name="stateStore"/> is <see langword="null"/>.</exception>
        /// <exception cref="InvalidGenesisBlockException">Thrown when the <paramref name="store"/>
        /// has a genesis block and it does not match to what the network expects
        /// (i.e., <paramref name="genesisBlock"/>).</exception>
        public BlockChain(
            IBlockPolicy<T> policy,
            IStagePolicy<T> stagePolicy,
            IStore store,
            IStateStore stateStore,
            Block<T> genesisBlock,
            IEnumerable<IRenderer<T>> renderers = null
        )
            : this(
                policy,
                stagePolicy,
                store,
                stateStore,
                genesisBlock,
                renderers,
                new BlockChainStates<T>(store, stateStore)
            )
        {
        }

#pragma warning disable MEN002
#pragma warning disable CS1573
        /// <inheritdoc cref="BlockChain{T}(IBlockPolicy{T}, IStagePolicy{T}, IStore, IStateStore, Block{T}, IEnumerable{IRenderer{T}})" />
        /// <param name="blockChainStates">The <see cref="IBlockChainStates{T}"/> implementation to state lookup.</param>
        public BlockChain(
            IBlockPolicy<T> policy,
            IStagePolicy<T> stagePolicy,
            IStore store,
            IStateStore stateStore,
            Block<T> genesisBlock,
            IEnumerable<IRenderer<T>> renderers,
            IBlockChainStates<T> blockChainStates
        )
#pragma warning restore MEN002
#pragma warning restore CS1573
            : this(
                policy,
                stagePolicy,
                store,
                stateStore,
                genesisBlock,
                renderers,
                blockChainStates,
                new ActionEvaluator<T>(
                    _ => policy.BlockAction,
                    blockChainStates: blockChainStates,
                    trieGetter: hash => stateStore.GetStateRoot(
                        store.GetBlockDigest(hash)?.StateRootHash
                    ),
                    genesisHash: genesisBlock.Hash,
                    nativeTokenPredicate: policy.NativeTokens.Contains
                )
            )
        {
        }

#pragma warning disable MEN002
#pragma warning disable CS1573
        /// <inheritdoc cref="BlockChain{T}(IBlockPolicy{T}, IStagePolicy{T}, IStore, IStateStore, Block{T}, IEnumerable{IRenderer{T}}, IBlockChainStates{T})" />
        /// <param name="actionEvaluator">The <see cref="ActionEvaluator{T}" /> implementation to calculate next states when append new blocks.</param>
        public BlockChain(
            IBlockPolicy<T> policy,
            IStagePolicy<T> stagePolicy,
            IStore store,
            IStateStore stateStore,
            Block<T> genesisBlock,
            IEnumerable<IRenderer<T>> renderers,
            IBlockChainStates<T> blockChainStates,
            ActionEvaluator<T> actionEvaluator
        )
#pragma warning restore MEN002
#pragma warning restore CS1573
            : this(
                policy,
                stagePolicy,
                store,
                stateStore,
                store.GetCanonicalChainId() ?? Guid.NewGuid(),
                genesisBlock,
                false,
                renderers,
                blockChainStates,
                actionEvaluator
            )
        {
        }

        internal BlockChain(
            IBlockPolicy<T> policy,
            IStagePolicy<T> stagePolicy,
            IStore store,
            IStateStore stateStore,
            Guid id,
            Block<T> genesisBlock,
            IEnumerable<IRenderer<T>> renderers,
            IBlockChainStates<T> blockChainStates,
            ActionEvaluator<T> actionEvaluator
        )
            : this(
                policy,
                stagePolicy,
                store,
                stateStore,
                id,
                genesisBlock,
                false,
                renderers,
                blockChainStates,
                actionEvaluator
            )
        {
        }

        private BlockChain(
            IBlockPolicy<T> policy,
            IStagePolicy<T> stagePolicy,
            IStore store,
            IStateStore stateStore,
            Guid id,
            Block<T> genesisBlock,
            bool inFork,
            IEnumerable<IRenderer<T>> renderers,
            IBlockChainStates<T> blockChainStates,
            ActionEvaluator<T> actionEvaluator)
        {
            if (store is null)
            {
                throw new ArgumentNullException(nameof(store));
            }
            else if (stateStore is null)
            {
                throw new ArgumentNullException(nameof(stateStore));
            }

            Id = id;
            Policy = policy;
            StagePolicy = stagePolicy;
            Store = store;
            StateStore = stateStore;

            _blockChainStates = blockChainStates;
            if (_blockChainStates is BlockChainStates<T> bindableImpl)
            {
                bindableImpl.Bind(this);
            }

            _blocks = new BlockSet<T>(store);
            Renderers = renderers is IEnumerable<IRenderer<T>> r
                ? r.ToImmutableArray()
                : ImmutableArray<IRenderer<T>>.Empty;
            ActionRenderers = Renderers.OfType<IActionRenderer<T>>().ToImmutableArray();
            _rwlock = new ReaderWriterLockSlim(LockRecursionPolicy.SupportsRecursion);
            _txLock = new object();

            if (Store.GetCanonicalChainId() is null)
            {
                Store.SetCanonicalChainId(Id);
            }

            _logger = Log
                .ForContext<BlockChain<T>>()
                .ForContext("Source", nameof(BlockChain<T>))
                .ForContext("ChainId", Id);
            ActionEvaluator = actionEvaluator;

            if (Count == 0)
            {
                if (inFork)
                {
                    Store.AppendIndex(Id, genesisBlock.Hash);
                }
                else
                {
                    Append(
                        genesisBlock,
                        null,
                        renderBlocks: !inFork,
                        renderActions: !inFork,
                        evaluateActions: !inFork
                    );
                }
            }
            else if (!Genesis.Equals(genesisBlock))
            {
                string msg =
                    $"The genesis block that the given {nameof(IStore)} contains does not match " +
                    "to the genesis block that the network expects.  You might pass the wrong " +
                    "store which is incompatible with this chain.  Or your network might " +
                    "restarted the chain with a new genesis block so that it is incompatible " +
                    "with your existing chain in the local store.";
                throw new InvalidGenesisBlockException(
                    message: msg,
                    networkExpected: genesisBlock.Hash,
                    stored: Genesis.Hash
                );
            }
        }

        ~BlockChain()
        {
            _rwlock?.Dispose();
        }

        /// <summary>
        /// An event which is invoked when <see cref="Tip"/> is changed.
        /// </summary>
        // FIXME: This should be completely replaced by IRenderer<T>.RenderBlock() or any other
        // alternatives.
        internal event EventHandler<(Block<T> OldTip, Block<T> NewTip)> TipChanged;

        /// <summary>
        /// The list of registered renderers listening the state changes.
        /// </summary>
        /// <remarks>
        /// Since this value is immutable, renderers cannot be registered after once a <see
        /// cref="BlockChain{T}"/> object is instantiated; use <c>renderers</c> option of <see cref=
        /// "BlockChain{T}(IBlockPolicy{T}, IStagePolicy{T}, IStore, IStateStore, Block{T},
        /// IEnumerable{IRenderer{T}})"/>
        /// constructor instead.
        /// </remarks>
        public IImmutableList<IRenderer<T>> Renderers { get; }

        /// <summary>
        /// A filtered list, from <see cref="Renderers"/>, which contains only <see
        /// cref="IActionRenderer{T}"/> instances.
        /// </summary>
        public IImmutableList<IActionRenderer<T>> ActionRenderers { get; }

        /// <summary>
        /// The block and blockchain policy.
        /// </summary>
        public IBlockPolicy<T> Policy { get; }

        /// <summary>
        /// The staging policy.
        /// </summary>
        public IStagePolicy<T> StagePolicy { get; set; }

        /// <summary>
        /// The topmost <see cref="Block{T}"/> of the current blockchain.
        /// </summary>
        public Block<T> Tip => this[-1];

        /// <summary>
        /// The first <see cref="Block{T}"/> in the <see cref="BlockChain{T}"/>.
        /// </summary>
        public Block<T> Genesis => _genesis ??= this[0];

        public Guid Id { get; private set; }

        /// <summary>
        /// All <see cref="Block{T}.Hash"/>es in the current index.  The genesis block's hash goes
        /// first, and the tip goes last.
        /// Returns a <see cref="long"/> integer that represents the number of elements in the
        /// <see cref="BlockChain{T}"/>.
        /// </summary>
        public IEnumerable<BlockHash> BlockHashes => IterateBlockHashes();

        /// <summary>
        /// Returns a <see cref="long"/> integer that represents the number of elements in the
        /// <see cref="BlockChain{T}"/>.
        /// </summary>
        /// <returns>A number that represents how many elements in the <see cref="BlockChain{T}"/>.
        /// </returns>
        public long Count => Store.CountIndex(Id);

        internal IStore Store { get; }

        internal IStateStore StateStore { get; }

        internal ActionEvaluator<T> ActionEvaluator { get; }

        /// <summary>
        /// Whether the instance is canonical or not.
        /// </summary>
        internal bool IsCanonical => Store.GetCanonicalChainId() is Guid guid && Id == guid;

        /// <summary>
        /// Gets the block corresponding to the <paramref name="index"/>.
        /// </summary>
        /// <param name="index">A number of index of <see cref="Block{T}"/>.</param>
        /// <exception cref="ArgumentOutOfRangeException">Thrown when the given index of
        /// <see cref="Block{T}"/> does not exist.</exception>
        public Block<T> this[int index] => this[(long)index];

        /// <summary>
        /// Gets the block corresponding to the <paramref name="index"/>.
        /// </summary>
        /// <param name="index">A number of index of <see cref="Block{T}"/>.</param>
        /// <exception cref="ArgumentOutOfRangeException">Thrown when the given index of
        /// <see cref="Block{T}"/> does not exist.</exception>
        public Block<T> this[long index]
        {
            get
            {
                _rwlock.EnterReadLock();
                try
                {
                    BlockHash? blockHash = Store.IndexBlockHash(Id, index);
                    return blockHash is { } bh
                        ? _blocks[bh]
                        : throw new ArgumentOutOfRangeException();
                }
                finally
                {
                    _rwlock.ExitReadLock();
                }
            }
        }

        /// <summary>
        /// Gets the block corresponding to the <paramref name="blockHash"/>.
        /// </summary>
        /// <param name="blockHash">A <see cref="Block{T}.Hash"/> of the <see cref="Block{T}"/> to
        /// get. </param>
        /// <exception cref="KeyNotFoundException">Thrown when there is no <see cref="Block{T}"/>
        /// with a given <paramref name="blockHash"/>.</exception>
        public Block<T> this[in BlockHash blockHash]
        {
            get
            {
                if (!ContainsBlock(blockHash))
                {
                    throw new KeyNotFoundException(
                        $"The given hash[{blockHash}] was not found in this chain."
                    );
                }

                _rwlock.EnterReadLock();
                try
                {
                    return _blocks[blockHash];
                }
                finally
                {
                    _rwlock.ExitReadLock();
                }
            }
        }

        /// <summary>
        /// Mine the genesis block of the blockchain.
        /// </summary>
        /// <param name="customActions">List of custom actions
        /// will be included in the genesis block.
        /// If it's null, it will be replaced with <see cref="ImmutableArray{T}.Empty"/>
        /// as default.</param>
        /// <param name="systemActions">System action that will be included in the genesis block.
        /// If it's null, no system action will be added.
        /// as default.</param>
        /// <param name="privateKey">A private key to sign the transaction and the genesis block.
        /// If it's null, it will use new private key as default.</param>
        /// <param name="timestamp">The timestamp of the genesis block. If it's null, it will
        /// use <see cref="DateTimeOffset.UtcNow"/> as default.</param>
        /// <param name="blockAction">A block action to execute and be rendered for every block.
        /// It must match to <see cref="BlockPolicy{T}.BlockAction"/> of <see cref="Policy"/>.
        /// </param>
        /// <param name="nativeTokenPredicate">A predicate function to determine whether
        /// the specified <see cref="Currency"/> is a native token defined by chain's
        /// <see cref="Libplanet.Blockchain.Policies.IBlockPolicy{T}.NativeTokens"/> or not.
        /// Treat no <see cref="Currency"/> as native token if the argument omitted.</param>
        /// <returns>The genesis block mined with parameters.</returns>
        // FIXME: This method should take a IBlockPolicy<T> instead of params blockAction and
        // nativeTokenPredicate.  (Or at least there should be such an overload.)
        public static Block<T> ProposeGenesisBlock(
            IEnumerable<T> customActions = null,
            IEnumerable<IAction> systemActions = null,
            PrivateKey privateKey = null,
            DateTimeOffset? timestamp = null,
            IAction blockAction = null,
            Predicate<Currency> nativeTokenPredicate = null)
        {
            privateKey ??= new PrivateKey();
            customActions ??= ImmutableArray<T>.Empty;
            systemActions ??= ImmutableArray<IAction>.Empty;
            int nonce = 0;
            Transaction<T>[] transactions =
            {
                Transaction<T>.Create(
                    nonce, privateKey, null, customActions, timestamp: timestamp),
            };
            foreach (var systemAction in systemActions)
            {
                nonce += 1;
                transactions = transactions.Concat(
                    new Transaction<T>[]
                    {
                        Transaction<T>.Create(
                            nonce, privateKey, null, systemAction, timestamp: timestamp),
                    }).ToArray();
            }

            transactions = transactions.OrderBy(tx => tx.Id).ToArray();

            BlockContent<T> content = new BlockContent<T>(
                new BlockMetadata(
                    index: 0L,
                    timestamp: timestamp ?? DateTimeOffset.UtcNow,
                    publicKey: privateKey.PublicKey,
                    previousHash: null,
                    txHash: BlockContent<T>.DeriveTxHash(transactions),
                    lastCommit: null),
                transactions: transactions);

            PreEvaluationBlock<T> preEval = content.Propose();
            return preEval.Evaluate(
                privateKey,
                blockAction,
                nativeTokenPredicate,
                new TrieStateStore(new DefaultKeyValueStore(null))
            );
        }

        /// <summary>
        /// Determines whether the <see cref="BlockChain{T}"/> contains <see cref="Block{T}"/>
        /// the specified <paramref name="blockHash"/>.
        /// </summary>
        /// <param name="blockHash">The <see cref="HashDigest{T}"/> of the <see cref="Block{T}"/> to
        /// check if it is in the <see cref="BlockChain{T}"/>.</param>
        /// <returns>
        /// <see langword="true"/> if the <see cref="BlockChain{T}"/> contains
        /// <see cref="Block{T}"/> with the specified <paramref name="blockHash"/>; otherwise,
        /// <see langword="false"/>.
        /// </returns>
        public bool ContainsBlock(BlockHash blockHash)
        {
            _rwlock.EnterReadLock();
            try
            {
                return
                    _blocks.ContainsKey(blockHash) &&
                    Store.GetBlockIndex(blockHash) is { } branchPointIndex &&
                    branchPointIndex <= Tip.Index &&
                    Store.IndexBlockHash(Id, branchPointIndex).Equals(blockHash);
            }
            finally
            {
                _rwlock.ExitReadLock();
            }
        }

        /// <summary>
        /// Gets the transaction corresponding to the <paramref name="txId"/>.
        /// </summary>
        /// <param name="txId">A <see cref="TxId"/> of the <see cref="Transaction{T}"/> to get.
        /// </param>
        /// <returns><see cref="Transaction{T}"/> with <paramref name="txId"/>.</returns>
        /// <exception cref="KeyNotFoundException">Thrown when there is no
        /// <see cref="Transaction{T}"/> with a given <paramref name="txId"/>.</exception>
        public Transaction<T> GetTransaction(TxId txId)
        {
            if (StagePolicy.Get(this, txId) is { } tx)
            {
                return tx;
            }

            _rwlock.EnterReadLock();
            try
            {
                if (Store.GetTransaction<T>(txId) is { } transaction)
                {
                    transaction.Validate();
                    return transaction;
                }

                throw new KeyNotFoundException($"No such transaction: {txId}");
            }
            finally
            {
                _rwlock.ExitReadLock();
            }
        }

        /// <summary>
        /// Gets the state of the given <paramref name="address"/> in the
        /// <see cref="BlockChain{T}"/> from <paramref name="offset"/>.
        /// </summary>
        /// <param name="address">An <see cref="Address"/> to get the states of.</param>
        /// <param name="offset">The <see cref="HashDigest{T}"/> of the block to start finding
        /// the state.  It will be The tip of the <see cref="BlockChain{T}"/> if it is
        /// <see langword="null"/>.</param>
        /// <param name="stateCompleter">When the <see cref="BlockChain{T}"/> instance does not
        /// contain states dirty of the block which lastly updated states of a requested address,
        /// this delegate is called and its return value is used instead.
        /// <para><see cref="StateCompleters{T}.Recalculate"/> makes the incomplete states
        /// recalculated and filled on the fly.</para>
        /// <para><see cref="StateCompleters{T}.Reject"/> (which is default) makes the incomplete
        /// states (if needed) to cause <see cref="IncompleteBlockStatesException"/> instead.</para>
        /// </param>
        /// <returns>The current state of given <paramref name="address"/>.  This can be
        /// <see langword="null"/> if <paramref name="address"/> has no value.</returns>
        public IValue GetState(
            Address address,
            BlockHash? offset = null,
            StateCompleter<T> stateCompleter = null
        ) =>
            Count > 0
            ? GetStates(
                    new[] { address },
                    offset ?? Tip.Hash,
                    stateCompleter ?? StateCompleters<T>.Reject
                )[0]
            : null;

        /// <summary>
        /// Gets multiple states associated to the specified <paramref name="addresses"/>.
        /// </summary>
        /// <param name="addresses">Addresses of states to query.</param>
        /// <param name="offset">The <see cref="HashDigest{T}"/> of the block to start finding
        /// the states.  <see cref="Tip"/> by default.</param>
        /// <param name="stateCompleter">When the <see cref="BlockChain{T}"/> instance does not
        /// contain states of the block, this delegate is called and its return values are used
        /// instead.
        /// <para><see cref="StateCompleters{T}.Recalculate"/> makes the incomplete states
        /// recalculated and filled on the fly.</para>
        /// <para><see cref="StateCompleters{T}.Reject"/> (which is default) makes the incomplete
        /// states (if needed) to cause <see cref="IncompleteBlockStatesException"/> instead.</para>
        /// </param>
        /// <returns>The states associated to the specified <paramref name="addresses"/>.
        /// Associated values are ordered in the same way to the corresponding
        /// <paramref name="addresses"/>.  Absent states are represented as <see langword="null"/>.
        /// </returns>
        public IReadOnlyList<IValue> GetStates(
            IReadOnlyList<Address> addresses,
            BlockHash? offset = null,
            StateCompleter<T> stateCompleter = null
        ) =>
            Count > 0
                ? GetStates(
                    addresses,
                    offset ?? Tip.Hash,
                    stateCompleter ?? StateCompleters<T>.Reject
                )
                : new IValue[addresses.Count];

        public IReadOnlyList<IValue> GetStates(
            IReadOnlyList<Address> addresses,
            BlockHash offset,
            StateCompleter<T> stateCompleter
        ) => _blockChainStates.GetStates(addresses, offset, stateCompleter);

        /// <summary>
        /// Queries <paramref name="address"/>'s balance of the <paramref name="currency"/> in the
        /// <see cref="BlockChain{T}"/> from <paramref name="offset"/>.
        /// </summary>
        /// <param name="address">The owner <see cref="Address"/> to query.</param>
        /// <param name="currency">The currency type to query.</param>
        /// <param name="offset">The <see cref="HashDigest{T}"/> of the block to
        /// start finding the state. It will be the tip of the
        /// <see cref="BlockChain{T}"/> if it is <see langword="null"/>.</param>
        /// <param name="stateCompleter">When the <see cref="BlockChain{T}"/> instance does not
        /// contain states dirty of the block which lastly updated states of a requested address,
        /// this delegate is called and its return value is used instead.
        /// <para><see cref="FungibleAssetStateCompleters{T}.Recalculate"/> makes the incomplete
        /// states recalculated and filled on the fly.</para>
        /// <para><see cref="FungibleAssetStateCompleters{T}.Reject"/> (which is default) makes
        /// the incomplete states (if needed) to cause <see cref="IncompleteBlockStatesException"/>
        /// instead.</para></param>
        /// <returns>The <paramref name="address"/>'s current balance (or balance as of the given
        /// <paramref name="offset"/>) of the <paramref name="currency"/>.
        /// </returns>
        public FungibleAssetValue GetBalance(
            Address address,
            Currency currency,
            BlockHash? offset = null,
            FungibleAssetStateCompleter<T> stateCompleter = null
        ) =>
            GetBalance(
                address,
                currency,
                offset ?? Tip.Hash,
                stateCompleter ?? FungibleAssetStateCompleters<T>.Reject
            );

        /// <inheritdoc cref="IBlockChainStates{T}.GetBalance"/>
        public FungibleAssetValue GetBalance(
            Address address,
            Currency currency,
            BlockHash offset,
            FungibleAssetStateCompleter<T> stateCompleter
        ) => _blockChainStates.GetBalance(address, currency, offset, stateCompleter);

        /// <summary>
        /// Gets the total supply of a <paramref name="currency"/> in the
        /// <see cref="BlockChain{T}"/> from <paramref name="offset"/>, and if not found, derive
        /// from the sum of all balances.
        /// </summary>
        /// <param name="currency">The currency type to query.</param>
        /// <param name="offset">The <see cref="HashDigest{T}"/> of the block to
        /// start finding the state.</param>
        /// <param name="stateCompleter">When the <see cref="BlockChain{T}"/> instance does not
        /// contain states of the block, this delegate is called and its return values are used
        /// instead.
        /// <para><see cref="FungibleAssetStateCompleters{T}.Recalculate"/> makes the incomplete
        /// states recalculated and filled on the fly.</para>
        /// <para><see cref="FungibleAssetStateCompleters{T}.Reject"/> makes the incomplete states
        /// (if needed) to cause <see cref="IncompleteBlockStatesException"/> instead.</para>
        /// </param>
        /// <returns>The total supply value of <paramref name="currency"/> at
        /// <paramref name="offset"/> in <see cref="FungibleAssetValue"/>.</returns>
        public FungibleAssetValue GetTotalSupply(
            Currency currency,
            BlockHash? offset = null,
            TotalSupplyStateCompleter<T> stateCompleter = null
        ) =>
            GetTotalSupply(
                currency,
                offset ?? Tip.Hash,
                stateCompleter ?? TotalSupplyStateCompleters<T>.Reject
            );

        /// <inheritdoc cref="IBlockChainStates{T}.GetTotalSupply"/>
        public FungibleAssetValue GetTotalSupply(
            Currency currency,
            BlockHash offset,
            TotalSupplyStateCompleter<T> stateCompleter
        ) => _blockChainStates.GetTotalSupply(currency, offset, stateCompleter);

        public ValidatorSet GetValidatorSet(
            BlockHash? offset = null,
            ValidatorSetStateCompleter<T> stateCompleter = null
        ) =>
            GetValidatorSet(
                offset ?? Tip.Hash,
                stateCompleter ?? ValidatorSetStateCompleters<T>.Reject
            );

        /// <inheritdoc cref="IBlockChainStates{T}.GetValidatorSet"/>
        public ValidatorSet GetValidatorSet(
            BlockHash offset,
            ValidatorSetStateCompleter<T> stateCompleter
        ) => _blockChainStates.GetValidatorSet(offset, stateCompleter);

        /// <summary>
        /// Queries the recorded <see cref="TxExecution"/> for a successful or failed
        /// <see cref="Transaction{T}"/> within a <see cref="Block{T}"/>.
        /// </summary>
        /// <param name="blockHash">The <see cref="Block{T}.Hash"/> of the <see cref="Block{T}"/>
        /// that the <see cref="Transaction{T}"/> is executed within.</param>
        /// <param name="txid">The executed <see cref="Transaction{T}"/>'s
        /// <see cref="Transaction{T}.Id"/>.</param>
        /// <returns>The recorded <see cref="TxExecution"/>.  If the transaction has never been
        /// executed within the block, it returns <see langword="null"/> instead.</returns>
        public TxExecution GetTxExecution(BlockHash blockHash, TxId txid) =>
            Store.GetTxExecution(blockHash, txid);

        /// <summary>
        /// Adds a <paramref name="block"/> to the end of this chain.
        /// <para><see cref="Block{T}.Transactions"/> in the <paramref name="block"/> updates
        /// states and balances in the blockchain, and <see cref="TxExecution"/>s for
        /// transactions are recorded.</para>
        /// <para>Note that <see cref="Renderers"/> receive events right after the <paramref
        /// name="block"/> is confirmed (and thus all states reflect changes in the <paramref
        /// name="block"/>).</para>
        /// </summary>
        /// <param name="block">A next <see cref="Block{T}"/>, which is mined,
        /// to add.</param>
        /// <param name="blockCommit">A <see cref="BlockCommit"/> that has +2/3 commits for the
        /// given block.</param>
        /// <param name="stateCompleters">The strategy to complement incomplete block states which
        /// are required for action execution and rendering.
        /// <see cref="StateCompleterSet{T}.Recalculate"/> by default.
        /// </param>
        /// <exception cref="BlockPolicyViolationException">Thrown when given
        /// <paramref name="block"/> does not satisfy any of the constraints
        /// validated by <see cref="IBlockPolicy{T}.ValidateNextBlock"/> of <see cref="Policy"/>.
        /// </exception>
        /// <exception cref="InvalidBlockException">Thrown when the given <paramref name="block"/>
        /// is invalid, in itself or according to the <see cref="Policy"/>.</exception>
        /// <exception cref="InvalidTxNonceException">Thrown when the
        /// <see cref="Transaction{T}.Nonce"/> is different from
        /// <see cref="GetNextTxNonce"/> result of the
        /// <see cref="Transaction{T}.Signer"/>.</exception>
        /// <exception cref="InvalidBlockCommitException">Thrown when the given
        /// <paramref name="block"/> and <paramref name="blockCommit"/> is invalid.</exception>
        public void Append(
            Block<T> block,
            BlockCommit blockCommit,
            StateCompleterSet<T>? stateCompleters = null
        ) =>
            Append(
                block,
                blockCommit,
                evaluateActions: true,
                renderBlocks: true,
                renderActions: true,
                stateCompleters: stateCompleters
            );

        /// <summary>
        /// Adds <paramref name="transaction"/> to the pending list so that a next
        /// <see cref="Block{T}"/> to be mined may contain given <paramref name="transaction"/>.
        /// </summary>
        /// <param name="transaction"><see cref="Transaction{T}"/> to add to the pending list.
        /// </param>
        /// <returns><see langword="true"/> if staging was successful,
        /// <see langword="false"/> otherwise.</returns>
        /// <exception cref="InvalidTxGenesisHashException">Thrown when given
        /// <paramref name="transaction"/> has invalid <see cref="Transaction{T}.GenesisHash"/>.
        /// </exception>
        public bool StageTransaction(Transaction<T> transaction)
        {
            if (!transaction.GenesisHash.Equals(Genesis.Hash))
            {
                var msg = "GenesisHash of the transaction is not compatible " +
                          "with the BlockChain<T>.Genesis.Hash.";
                throw new InvalidTxGenesisHashException(
                    msg,
                    transaction.Id,
                    Genesis.Hash,
                    transaction.GenesisHash);
            }

            return StagePolicy.Stage(this, transaction);
        }

        /// <summary>
        /// Removes a <paramref name="transaction"/> from the pending list.
        /// </summary>
        /// <param name="transaction">A <see cref="Transaction{T}"/>
        /// to remove from the pending list.</param>
        /// <returns><see langword="true"/> if unstaging was successful,
        /// <see langword="false"/> otherwise.</returns>
        /// <seealso cref="StageTransaction"/>
        public bool UnstageTransaction(Transaction<T> transaction) =>
            StagePolicy.Unstage(this, transaction.Id);

        /// <summary>
        /// Gets next <see cref="Transaction{T}.Nonce"/> of the address.
        /// </summary>
        /// <param name="address">The <see cref="Address"/> from which to obtain the
        /// <see cref="Transaction{T}.Nonce"/> value.</param>
        /// <returns>The next <see cref="Transaction{T}.Nonce"/> value of the
        /// <paramref name="address"/>.</returns>
        public long GetNextTxNonce(Address address)
            => StagePolicy.GetNextTxNonce(this, address);

        /// <summary>
        /// Creates a new <see cref="Transaction{T}"/> with a system action and stage it.
        /// It's available only if the genesis block exists.
        /// </summary>
        /// <param name="privateKey">A <see cref="PrivateKey"/> of the account who creates and
        /// signs a new transaction.</param>
        /// <param name="systemAction">A system action to include to a new transaction.</param>
        /// <param name="updatedAddresses"><see cref="Address"/>es whose states affected by
        /// the <paramref name="systemAction"/>.</param>
        /// <param name="timestamp">The time this <see cref="Transaction{T}"/> is created and
        /// signed.</param>
        /// <returns>A created new <see cref="Transaction{T}"/> signed by the given
        /// <paramref name="privateKey"/>.</returns>
        public Transaction<T> MakeTransaction(
            PrivateKey privateKey,
            IAction systemAction,
            IImmutableSet<Address> updatedAddresses = null,
            DateTimeOffset? timestamp = null)
        {
            timestamp = timestamp ?? DateTimeOffset.UtcNow;
            lock (_txLock)
            {
                // FIXME: Exception should be documented when the genesis block does not exist.
                Transaction<T> tx = Transaction<T>.Create(
                    GetNextTxNonce(privateKey.ToAddress()),
                    privateKey,
                    Genesis.Hash,
                    systemAction,
                    updatedAddresses,
                    timestamp);
                StageTransaction(tx);
                return tx;
            }
        }

        /// <summary>
        /// Creates a new <see cref="Transaction{T}"/> with custom actions and stage it.
        /// It's available only if the genesis block exists.
        /// </summary>
        /// <param name="privateKey">A <see cref="PrivateKey"/> of the account who creates and
        /// signs a new transaction.</param>
        /// <param name="customActions">A list of custom actions to include to a new transaction.
        /// </param>
        /// <param name="updatedAddresses"><see cref="Address"/>es whose states affected by
        /// <paramref name="customActions"/>.</param>
        /// <param name="timestamp">The time this <see cref="Transaction{T}"/> is created and
        /// signed.</param>
        /// <returns>A created new <see cref="Transaction{T}"/> signed by the given
        /// <paramref name="privateKey"/>.</returns>
        public Transaction<T> MakeTransaction(
            PrivateKey privateKey,
            IEnumerable<T> customActions,
            IImmutableSet<Address> updatedAddresses = null,
            DateTimeOffset? timestamp = null)
        {
            timestamp = timestamp ?? DateTimeOffset.UtcNow;
            lock (_txLock)
            {
                // FIXME: Exception should be documented when the genesis block does not exist.
                Transaction<T> tx = Transaction<T>.Create(
                    GetNextTxNonce(privateKey.ToAddress()),
                    privateKey,
                    Genesis.Hash,
                    customActions,
                    updatedAddresses,
                    timestamp);
                StageTransaction(tx);
                return tx;
            }
        }

        /// <summary>
        /// Lists all staged <see cref="TxId"/>s.
        /// </summary>
        /// <returns><see cref="IImmutableSet{TxId}"/> of staged transactions.</returns>
        public IImmutableSet<TxId> GetStagedTransactionIds()
        {
            // FIXME: How about turning this method to the StagedTransactions property?
            return StagePolicy.Iterate(this).Select(tx => tx.Id).ToImmutableHashSet();
        }

        /// <summary>
        /// Evaluates actions in the given <paramref name="block"/> and fills states with the
        /// results.
        /// </summary>
        /// <param name="block">A block to execute.</param>
        /// <param name="stateCompleters">The strategy to complement incomplete previous block
        /// states.  <see cref="StateCompleterSet{T}.Recalculate"/> by default.
        /// </param>
        /// <returns>The result of action evaluations of the given <paramref name="block"/>.
        /// </returns>
        /// <remarks>This method is idempotent (except for rendering).  If the given
        /// <paramref name="block"/> has executed before, it does not execute it nor mutate states.
        /// Exposed as public for benchmarking.
        /// </remarks>
        public IReadOnlyList<ActionEvaluation> ExecuteActions(
            Block<T> block,
            StateCompleterSet<T>? stateCompleters = null
        )
        {
            IReadOnlyList<ActionEvaluation> evaluations = ActionEvaluator.Evaluate(
                block,
                stateCompleters ?? StateCompleterSet<T>.Recalculate
            );
            _rwlock.EnterWriteLock();
            try
            {
                // Update states
                Stopwatch stopwatch = new Stopwatch();
                stopwatch.Start();
                var totalDelta =
                    evaluations.GetTotalDelta(
                        ToStateKey,
                        ToFungibleAssetKey,
                        ToTotalSupplyKey,
                        ValidatorSetKey);
                const string deltaMsg =
                    "Summarized the states delta with {KeyCount} key changes " +
                    "made by block #{BlockIndex} {BlockHash}";
                _logger.Debug(deltaMsg, totalDelta.Count, block.Index, block.Hash);

                HashDigest<SHA256>? prevStateRootHash = Store.GetStateRootHash(block.PreviousHash);
                ITrie stateRoot = StateStore.Commit(prevStateRootHash, totalDelta);
                HashDigest<SHA256> rootHash = stateRoot.Hash;
                const string rootHashMsg =
                    "Calculated the root hash of the states made by block #{BlockIndex} " +
                    "{BlockHash} for " + nameof(TrieStateStore) + ": {StateRootHash}";
                _logger.Debug(rootHashMsg, block.Index, block.Hash, rootHash);

                if (!rootHash.Equals(block.StateRootHash))
                {
                    var message = $"Block #{block.Index} {block.Hash}'s state root hash " +
                        $"is {block.StateRootHash}, but the execution result is {rootHash}.";
                    throw new InvalidBlockStateRootHashException(
                        message,
                        block.StateRootHash,
                        rootHash);
                }

                _logger
                    .ForContext("Tag", "Metric")
                    .ForContext("Subtag", "StateUpdateDuration")
                    .Information(
                        "Finished updating the states with {KeyCount} key changes affected by " +
                        "block #{BlockIndex} {BlockHash} in {DurationMs} ms",
                        totalDelta.Count,
                        block.Index,
                        block.Hash,
                        stopwatch.ElapsedMilliseconds);

                IEnumerable<TxExecution> txExecutions = MakeTxExecutions(block, evaluations);
                UpdateTxExecutions(txExecutions);
            }
            finally
            {
                _rwlock.ExitWriteLock();
            }

            return evaluations;
        }

        /// <summary>
        /// Finds the branch point <see cref="BlockHash"/> between this <see cref="BlockChain{T}"/>
        /// and <paramref name="locator"/> and returns the list of <see cref="BlockHash"/>es of
        /// successive <see cref="Block{T}"/>s starting from the branch point
        /// <see cref="BlockHash"/>.</summary>
        /// <param name="locator">The <see cref="BlockLocator"/> to find the branching point
        /// from.</param>
        /// <param name="stop">The <see cref="BlockHash"/> to stop looking for subsequent blocks
        /// once encountered.
        /// </param>
        /// <param name="count">The Maximum number of <see cref="BlockHash"/>es to return.</param>
        /// <returns>A tuple of the index of the branch point and <see cref="BlockHash"/>es
        /// including the branch point <see cref="BlockHash"/>.  If no branch point is found,
        /// returns a tuple of <see langword="null"/> and an empty array of
        /// <see cref="BlockHash"/>es.</returns>
        public Tuple<long?, IReadOnlyList<BlockHash>> FindNextHashes(
            BlockLocator locator,
            BlockHash? stop = null,
            int count = 500)
        {
            Stopwatch stopwatch = new Stopwatch();
            stopwatch.Start();

            // FIXME Theoretically, we don't accept empty chain. so `tip` can't be null on this
            // assumption. but during some test case(e.g. GetDemandBlockHashesDuringReorg),
            // it had been occurred.
            // We should find a reason for that and fix it before remote this early return.
            BlockHash? tip = Store.IndexBlockHash(Id, -1);
            if (tip is null)
            {
                return new Tuple<long?, IReadOnlyList<BlockHash>>(null, new BlockHash[0]);
            }

            if (!(FindBranchpoint(locator) is BlockHash branchpoint))
            {
                return new Tuple<long?, IReadOnlyList<BlockHash>>(null, new BlockHash[0]);
            }

            if (!(Store.GetBlockIndex(branchpoint) is long branchpointIndex))
            {
                return new Tuple<long?, IReadOnlyList<BlockHash>>(null, new BlockHash[0]);
            }

            var result = new List<BlockHash>();
            foreach (BlockHash hash in Store.IterateIndexes(Id, (int)branchpointIndex, count))
            {
                if (count == 0)
                {
                    break;
                }

                result.Add(hash);
                count--;

                if (hash.Equals(stop))
                {
                    break;
                }
            }

            _logger
                .ForContext("Tag", "Metric")
                .ForContext("Subtag", "FindHashesDuration")
                .Information(
                    "Found {HashCount} hashes from storage with {ChainIdCount} chain ids " +
                    "in {DurationMs} ms",
                    result.Count,
                    Store.ListChainIds().Count(),
                    stopwatch.ElapsedMilliseconds);

            return new Tuple<long?, IReadOnlyList<BlockHash>>(branchpointIndex, result);
        }

        /// <summary>
        /// Forks the chain at <paramref name="point"/> and returns the newly forked chain.
        /// </summary>
        /// <param name="point">The hash in which to fork from.</param>
        /// <param name="inheritRenderers">Whether to inherit the renderers from the existing chain.
        /// </param>
        /// <returns>An instance of the newly forked chain.</returns>
        /// <exception cref="ArgumentException">Throws when the provided <paramref name="point"/>
        /// does not exist in the current chain.</exception>
        public BlockChain<T> Fork(BlockHash point, bool inheritRenderers = true)
        {
            if (!ContainsBlock(point))
            {
                throw new ArgumentException(
                    $"The block [{point}] doesn't exist.",
                    nameof(point));
            }

            Block<T> pointBlock = this[point];

            if (!point.Equals(this[pointBlock.Index].Hash))
            {
                throw new ArgumentException(
                    $"The block [{point}] doesn't exist in the chain index.",
                    nameof(point));
            }

            IEnumerable<IRenderer<T>> renderers = inheritRenderers
                ? Renderers
                : Enumerable.Empty<IRenderer<T>>();
            var forked = new BlockChain<T>(
                Policy,
                StagePolicy,
                Store,
                StateStore,
                Guid.NewGuid(),
                Genesis,
                true,
                renderers,
                _blockChainStates,
                ActionEvaluator);
            Guid forkedId = forked.Id;
            _logger.Information(
                "Forked chain at {branchPoint} from id {previousChainId} to id {forkedChainId}",
                point,
                Id,
                forkedId);
            try
            {
                _rwlock.EnterReadLock();

                Store.ForkBlockIndexes(Id, forkedId, point);
                Store.ForkTxNonces(Id, forked.Id);

                for (Block<T> block = Tip;
                     block.PreviousHash is { } hash && !block.Hash.Equals(point);
                     block = _blocks[hash])
                {
                    IEnumerable<(Address, int)> signers = block
                        .Transactions
                        .GroupBy(tx => tx.Signer)
                        .Select(g => (g.Key, g.Count()));

                    foreach ((Address address, int txCount) in signers)
                    {
                        Store.IncreaseTxNonce(forked.Id, address, -txCount);
                    }
                }
            }
            finally
            {
                _rwlock.ExitReadLock();
            }

            return forked;
        }

        /// <summary>
        /// Returns a new <see cref="BlockLocator"/> from the tip of current chain.
        /// </summary>
        /// <param name="threshold">The amount of consequent blocks to include before sampling.
        /// </param>
        /// <returns>A instance of block locator.</returns>
        public BlockLocator GetBlockLocator(int threshold = 10)
        {
            long startIndex;
            Guid id;
            _rwlock.EnterReadLock();
            try
            {
                startIndex = Tip.Index;
                id = Id;
            }
            finally
            {
                _rwlock.ExitReadLock();
            }

            return BlockLocator.Create(
                startIndex: startIndex,
                indexToBlockHash: idx => Store.IndexBlockHash(Id, idx),
                sampleAfter: threshold);
        }

<<<<<<< HEAD
        /// <summary>
        /// Returns a <see cref="BlockCommit"/> of given <see cref="Block{T}"/> index.
        /// </summary>
        /// <param name="index">A index value (height) of <see cref="Block{T}"/> to retrieve.
        /// </param>
        /// <returns>Returns a <see cref="BlockCommit"/> of given <see cref="Block{T}"/> index.
        /// Following conditions will returns <see langword="null"/>:
        /// <list type="bullet">
        ///     <item>
        ///         Given <see cref="Block{T}"/> <see cref="Block{T}.ProtocolVersion"/> is
        ///         Proof-of-Work.
        ///     </item>
        ///     <item>
        ///         Given <see cref="Block{T}"/> is <see cref="BlockChain{T}.Genesis"/> block.
        ///     </item>
        /// </list>
        /// </returns>
        /// <exception cref="KeyNotFoundException">Thrown if given index does not exist in the
        /// blockchain.</exception>
        /// <remarks>The <see cref="BlockChain{T}.Genesis"/> block does not have
        /// <see cref="BlockCommit"/> because the genesis block is not committed by a consensus.
        /// </remarks>
        public BlockCommit GetBlockCommit(long index)
        {
            Block<T> block = this[index];

            if (block.ProtocolVersion <= BlockMetadata.PoWProtocolVersion)
            {
                return null;
            }

            return index == Tip.Index
                ? Store.GetBlockCommit(block.Hash)
                : this[index + 1].LastCommit;
        }

        /// <summary>
        /// Returns a <see cref="BlockCommit"/> of given <see cref="Block{T}"/> index.
        /// </summary>
        /// <param name="blockHash">A hash value of <see cref="Block{T}"/> to retrieve.
        /// </param>
        /// <returns>Returns a <see cref="BlockCommit"/> of given <see cref="Block{T}"/> hash, if
        /// the <see cref="BlockCommit"/> of <see cref="BlockChain{T}.Genesis"/> block is requested,
        /// then returns <see langword="null"/>.</returns>
        /// <exception cref="KeyNotFoundException">Thrown if given hash does not exist in the
        /// blockchain.</exception>
        /// <remarks>The <see cref="BlockChain{T}.Genesis"/> block does not have
        /// <see cref="BlockCommit"/> because the genesis block is not committed by a consensus.
        /// </remarks>
        public BlockCommit GetBlockCommit(BlockHash blockHash) =>
            GetBlockCommit(this[blockHash].Index);

#pragma warning disable MEN003
=======
>>>>>>> 880e0861
        internal void Append(
            Block<T> block,
            BlockCommit blockCommit,
            bool evaluateActions,
            bool renderBlocks,
            bool renderActions,
            IReadOnlyList<ActionEvaluation> actionEvaluations = null,
            StateCompleterSet<T>? stateCompleters = null
        )
        {
            if (!evaluateActions && renderActions)
            {
                throw new ArgumentException(
                    $"{nameof(renderActions)} option requires {nameof(evaluateActions)} " +
                    "to be turned on.",
                    nameof(renderActions)
                );
            }

            renderActions = renderActions && renderBlocks && ActionRenderers.Any();

            // Since rendering process requires every step's states, if required block states
            // are incomplete they are complemented anyway:
            stateCompleters ??= StateCompleterSet<T>.Recalculate;

            _logger.Information(
                "Trying to append block #{BlockIndex} {BlockHash}...", block.Index, block.Hash);

            block.ValidateTimestamp();

            _rwlock.EnterUpgradeableReadLock();
            Block<T> prevTip = Count > 0 ? Tip : null;
            try
            {
                if (ValidateNextBlock(block) is { } ibe)
                {
                    throw ibe;
                }

<<<<<<< HEAD
                InvalidBlockCommitException ibce = ValidateBlockCommit(block, blockCommit);

                if (!(ibce is null))
                {
                    _logger.Error(
                        ibce,
                        "Failed to append block {BlockHash} due to invalid blockCommit.",
                        block.Hash);
                    throw ibce;
                }

                var nonceDeltas = new Dictionary<Address, long>();
=======
                var nonceDeltas = ValidateNonces(
                    block.Transactions
                        .Select(tx => tx.Signer)
                        .Distinct()
                        .ToDictionary(signer => signer, signer => Store.GetTxNonce(Id, signer)),
                    block);
>>>>>>> 880e0861

                foreach (Transaction<T> tx in block.Transactions)
                {
                    if (block.Index > 0 && Policy.ValidateNextBlockTx(this, tx) is { } tpve)
                    {
                        throw new TxPolicyViolationException(
                            "According to BlockPolicy, this transaction is not valid.",
                            tx.Id,
                            tpve);
                    }
                }

                _rwlock.EnterWriteLock();
                try
                {
                    if (evaluateActions && actionEvaluations is null)
                    {
                        _logger.Information(
                            "Executing actions in block #{BlockIndex} {BlockHash}...",
                            block.Index,
                            block.Hash);
                        actionEvaluations = ExecuteActions(block);
                        _logger.Information(
                            "Executed actions in block #{BlockIndex} {BlockHash}",
                            block.Index,
                            block.Hash);

                        // FIXME: Using evaluateActions as a proxy flag for preloading status.
                        const string TimestampFormat = "yyyy-MM-ddTHH:mm:ss.ffffffZ";
                        _logger
                            .ForContext("Tag", "Metric")
                            .ForContext("Subtag", "BlockAppendTimestamp")
                            .Information(
                                "Block #{BlockIndex} {BlockHash} with " +
                                "timestamp {BlockTimestamp} appended at {AppendTimestamp}",
                                block.Index,
                                block.Hash,
                                block.Timestamp.ToString(
                                    TimestampFormat, CultureInfo.InvariantCulture),
                                DateTimeOffset.UtcNow.ToString(
                                    TimestampFormat, CultureInfo.InvariantCulture));
                    }

                    _blocks[block.Hash] = block;
                    foreach (KeyValuePair<Address, long> pair in nonceDeltas)
                    {
                        Store.IncreaseTxNonce(Id, pair.Key, pair.Value);
                    }

                    Store.AppendIndex(Id, block.Hash);

                    foreach (var tx in block.Transactions)
                    {
                        Store.PutTxIdBlockHashIndex(tx.Id, block.Hash);
                    }

                    // Note: Genesis block is not committed by PBFT consensus, so it has no its
                    // blockCommit.
                    if (block.Index != 0 && blockCommit is { })
                    {
                        Store.PutBlockCommit(blockCommit);
                    }

                    if (block.PreviousHash is { } prevHash)
                    {
                        Store.DeleteBlockCommit(prevHash);
                    }
                }
                finally
                {
                    _rwlock.ExitWriteLock();
                }

                if (IsCanonical)
                {
                    _logger.Information(
                        "Unstaging {TxCount} transactions from block #{BlockIndex} {BlockHash}...",
                        block.Transactions.Count(),
                        block.Index,
                        block.Hash);
                    foreach (Transaction<T> tx in block.Transactions)
                    {
                        UnstageTransaction(tx);
                    }

                    _logger.Information(
                        "Unstaged {TxCount} transactions from block #{BlockIndex} {BlockHash}...",
                        block.Transactions.Count(),
                        block.Index,
                        block.Hash);
                }
                else
                {
                    _logger.Information(
                        "Skipping unstaging transactions from block #{BlockIndex} {BlockHash} " +
                        "for non-canonical chain {ChainID}",
                        block.Index,
                        block.Hash,
                        Id);
                }

                TipChanged?.Invoke(this, (prevTip, block));
                _logger.Information(
                    "Appended the block #{BlockIndex} {BlockHash}",
                    block.Index,
                    block.Hash);

                if (renderBlocks)
                {
                    _logger.Information(
                        "Invoking {RendererCount} renderers and " +
                        "{ActionRendererCount} action renderers for #{BlockIndex} {BlockHash}",
                        Renderers.Count,
                        ActionRenderers.Count,
                        block.Index,
                        block.Hash);
                    foreach (IRenderer<T> renderer in Renderers)
                    {
                        renderer.RenderBlock(oldTip: prevTip ?? Genesis, newTip: block);
                    }

                    if (ActionRenderers.Any())
                    {
                        if (renderActions)
                        {
                            RenderActions(
                                evaluations: actionEvaluations,
                                block: block,
                                stateCompleters: (StateCompleterSet<T>)stateCompleters);
                        }

                        foreach (IActionRenderer<T> renderer in ActionRenderers)
                        {
                            renderer.RenderBlockEnd(oldTip: prevTip ?? Genesis, newTip: block);
                        }
                    }

                    _logger.Information(
                        "Invoked {RendererCount} renderers and " +
                        "{ActionRendererCount} action renderers for #{BlockIndex} {BlockHash}",
                        Renderers.Count,
                        ActionRenderers.Count,
                        block.Index,
                        block.Hash);
                }
            }
            finally
            {
                _rwlock.ExitUpgradeableReadLock();
            }
        }

        /// <summary>
        /// Find an approximate to the topmost common ancestor between this
        /// <see cref="BlockChain{T}"/> and a given <see cref="BlockLocator"/>.
        /// </summary>
        /// <param name="locator">A block locator that contains candidate common ancestors.</param>
        /// <returns>An approximate to the topmost common ancestor.  If it failed to find anything
        /// returns <see langword="null"/>.</returns>
        internal BlockHash? FindBranchpoint(BlockLocator locator)
        {
            try
            {
                _rwlock.EnterReadLock();

                _logger.Debug(
                    "Finding a branchpoint with locator [{LocatorHead}, ...]",
                    locator.FirstOrDefault());
                foreach (BlockHash hash in locator)
                {
                    if (_blocks.ContainsKey(hash)
                        && _blocks[hash] is Block<T> block
                        && hash.Equals(Store.IndexBlockHash(Id, block.Index)))
                    {
                        _logger.Debug(
                            "Found a branchpoint with locator [{LocatorHead}, ...]: {Hash}",
                            locator.FirstOrDefault(),
                            hash
                        );
                        return hash;
                    }
                }

                _logger.Debug(
                    "Failed to find a branchpoint locator [{LocatorHead}, ...]",
                    locator.FirstOrDefault());
                return null;
            }
            finally
            {
                _rwlock.ExitReadLock();
            }
        }

        /// <summary>
        /// Lists the all staged transactions, with properly ordered nonces.
        /// </summary>
        /// <param name="txPriority">An optional comparer for give certain transactions to
        /// priority to belong to the block.  No certain priority by default.</param>
        /// <returns>A list of staged transactions.  This guarantees that for transactions signed
        /// by the same address, those with greater nonce never comes before those with
        /// lesser nonce.</returns>
        internal ImmutableList<Transaction<T>> ListStagedTransactions(
            IComparer<Transaction<T>> txPriority = null
        )
        {
            IEnumerable<Transaction<T>> unorderedTxs = StagePolicy.Iterate(this);
            if (txPriority is { } comparer)
            {
                unorderedTxs = unorderedTxs.OrderBy(tx => tx, comparer);
            }

            Transaction<T>[] txs = unorderedTxs.ToArray();

            Dictionary<Address, LinkedList<Transaction<T>>> seats = txs
                .GroupBy(tx => tx.Signer)
                .Select(g => (g.Key, new LinkedList<Transaction<T>>(g.OrderBy(tx => tx.Nonce))))
                .ToDictionary(pair => pair.Item1, pair => pair.Item2);

            return txs.Select(tx =>
            {
                LinkedList<Transaction<T>> seat = seats[tx.Signer];
                Transaction<T> first = seat.First.Value;
                seat.RemoveFirst();
                return first;
            }).ToImmutableList();
        }

        internal void SetStates(
            Block<T> block,
            IReadOnlyList<ActionEvaluation> actionEvaluations
        )
        {
            if (!StateStore.ContainsStateRoot(block.StateRootHash))
            {
                var totalDelta = actionEvaluations.GetTotalDelta(
                    ToStateKey, ToFungibleAssetKey, ToTotalSupplyKey, ValidatorSetKey);
                HashDigest<SHA256>? prevStateRootHash = Store.GetStateRootHash(block.PreviousHash);
                StateStore.Commit(prevStateRootHash, totalDelta);
            }
        }

        internal IEnumerable<Block<T>> IterateBlocks(int offset = 0, int? limit = null)
        {
            _rwlock.EnterUpgradeableReadLock();

            try
            {
                foreach (BlockHash hash in IterateBlockHashes(offset, limit))
                {
                    yield return _blocks[hash];
                }
            }
            finally
            {
                _rwlock.ExitUpgradeableReadLock();
            }
        }

        internal IEnumerable<BlockHash> IterateBlockHashes(int offset = 0, int? limit = null)
        {
            _rwlock.EnterUpgradeableReadLock();

            try
            {
                IEnumerable<BlockHash> indices = Store.IterateIndexes(Id, offset, limit);

                // NOTE: The reason why this does not simply return indices, but iterates over
                // indices and yields hashes step by step instead, is that we need to ensure
                // the read lock held until the whole iteration completes.
                foreach (BlockHash hash in indices)
                {
                    yield return hash;
                }
            }
            finally
            {
                _rwlock.ExitUpgradeableReadLock();
            }
        }

        /// <summary>
<<<<<<< HEAD
        /// Cleans up every <see cref="BlockCommit"/> in the store with
        /// <see cref="BlockCommit.Height"/> less than <paramref name="limit"/>.
        /// </summary>
        /// <param name="limit">A exceptional index that is not to be removed.</param>
        internal void CleanupBlockCommitStore(long limit)
        {
            List<BlockHash> hashes = Store.GetBlockCommitHashes().ToList();

            _logger.Debug("Removing old BlockCommits with heights lower than {Limit}...", limit);
            foreach (var hash in hashes)
            {
                if (Store.GetBlockCommit(hash) is { } commit && commit.Height < limit)
                {
                    Store.DeleteBlockCommit(hash);
                }
            }
        }

#pragma warning disable SA1202
        internal InvalidBlockCommitException ValidateBlockCommit(
            Block<T> block,
            BlockCommit blockCommit)
#pragma warning restore SA1202
        {
            if (block.ProtocolVersion <= BlockMetadata.PoWProtocolVersion)
            {
                if (blockCommit != null)
                {
                    return new InvalidBlockCommitException(
                        "PoW Block doesn't have blockCommit.");
                }
                else
                {
                    // To allow the PoW block to be appended, we skips the validation.
                    return null;
                }
            }

            if (block.Index == 0)
            {
                if (blockCommit == null)
                {
                    return null;
                }

                return new InvalidBlockCommitException(
                    "Genesis block does not have blockCommit.");
            }

            if (block.Index != 0 && blockCommit == null)
            {
                return new InvalidBlockCommitException(
                    $"Block #{block.Hash} BlockCommit is required except for the genesis block.");
            }

            if (block.Index != blockCommit.Height)
            {
                return new InvalidBlockCommitException(
                    "BlockCommit has height value that is not same with block index. " +
                    $"Block index is {block.Index}, however, BlockCommit height is " +
                    $"{blockCommit.Height}.");
            }

            if (!block.Hash.Equals(blockCommit.BlockHash))
            {
                return new InvalidBlockCommitException(
                    $"BlockCommit has different block. Block hash is {block.Hash}, " +
                    $"however, BlockCommit block hash is {blockCommit.BlockHash}.");
            }

            // FIXME: When the dynamic validator set is possible, the functionality of this
            // condition should be checked once more.
            var validators = GetValidatorSet(block.PreviousHash ?? Genesis.Hash);
            if (!validators.ValidateBlockCommitValidators(blockCommit))
            {
                return new InvalidBlockCommitException(
                    $"BlockCommit of BlockHash {blockCommit.BlockHash} " +
                    $"has different validator set with chain state's validator set: \n" +
                    $"in states | \n " +
                    validators.Validators.Aggregate(
                        string.Empty, (s, key) => s + key + ", \n") +
                    $"in blockCommit | \n " +
                    blockCommit.Votes.Aggregate(
                        string.Empty, (s, key) => s + key.ValidatorPublicKey + ", \n"));
            }

            BigInteger commitPower = blockCommit.Votes.Aggregate(
                BigInteger.Zero,
                (power, vote) => power + (vote.Flag == VoteFlag.PreCommit
                    ? validators.GetValidator(vote.ValidatorPublicKey).Power
                    : BigInteger.Zero));
            if (validators.TwoThirdsPower >= commitPower)
            {
                return new InvalidBlockCommitException(
                    $"BlockCommit of BlockHash {blockCommit.BlockHash} " +
                    $"has insufficient vote power {commitPower} compared to 2/3 of " +
                    $"the total power {validators.TotalPower}");
            }

            return null;
        }

#pragma warning disable SA1202
        public InvalidBlockException ValidateNextBlock(Block<T> block)
#pragma warning restore SA1202
=======
        /// Checks if given <paramref name="block"/> is a valid genesis <see cref="Block{T}"/>.
        /// </summary>
        /// <param name="block">The target <see cref="Block{T}"/> to validate.</param>
        /// <returns><see langword="null"/> if given <paramref name="block"/> is valid,
        /// otherwise an <see cref="InvalidBlockException"/>.</returns>
        /// <exception cref="ArgumentException">If <paramref name="block"/> has
        /// <see cref="Block{T}.Index"/> value anything other than 0.</exception>
        private static InvalidBlockException ValidateGenesisBlock(Block<T> block)
        {
            if (block.Index != 0)
            {
                throw new ArgumentException(
                    $"Given {nameof(block)} must have index 0 but has index {block.Index}",
                    nameof(block));
            }

            int actualProtocolVersion = block.ProtocolVersion;
            const int currentProtocolVersion = Block<T>.CurrentProtocolVersion;
            if (block.ProtocolVersion > Block<T>.CurrentProtocolVersion)
            {
                return new InvalidBlockProtocolVersionException(
                    $"The protocol version ({actualProtocolVersion}) of the block " +
                    $"#{block.Index} {block.Hash} is not supported by this node." +
                    $"The highest supported protocol version is {currentProtocolVersion}.",
                    actualProtocolVersion);
            }

            if (block.Difficulty != 0)
            {
                return new InvalidBlockDifficultyException(
                    $"The expected difficulty of the block #{block.Index} {block.Hash} " +
                    $"is 0, but its difficulty is {block.Difficulty}.");
            }

            if (block.Difficulty != block.TotalDifficulty)
            {
                return new InvalidBlockTotalDifficultyException(
                    $"The expected total difficulty of the block #{block.Index} " +
                    $"{block.Hash} is {block.Difficulty}, but its total difficulty is " +
                    $"{block.TotalDifficulty}.",
                    block.Difficulty,
                    block.TotalDifficulty);
            }

            if (block.PreviousHash is { } previousHash)
            {
                return new InvalidBlockPreviousHashException(
                    $"A genesis block should not have previous hash, " +
                    $"but its value is {block.PreviousHash}.");
            }

            return null;
        }

        private static Dictionary<Address, long> ValidateNonces(
            Dictionary<Address, long> storedNonces,
            Block<T> block)
        {
            var nonceDeltas = new Dictionary<Address, long>();
            foreach (Transaction<T> tx in block.Transactions.OrderBy(tx => tx.Nonce))
            {
                nonceDeltas.TryGetValue(tx.Signer, out var nonceDelta);
                storedNonces.TryGetValue(tx.Signer, out var storedNonce);

                long expectedNonce = nonceDelta + storedNonce;

                if (!expectedNonce.Equals(tx.Nonce))
                {
                    throw new InvalidTxNonceException(
                        $"Transaction {tx.Id} has an invalid nonce {tx.Nonce} that is different " +
                        $"from expected nonce {expectedNonce}.",
                        tx.Id,
                        expectedNonce,
                        tx.Nonce);
                }

                nonceDeltas[tx.Signer] = nonceDelta + 1;
            }

            return nonceDeltas;
        }

        private InvalidBlockException ValidateNextBlock(Block<T> block)
>>>>>>> 880e0861
        {
            if (block.Index == 0)
            {
                return ValidateGenesisBlock(block);
            }

            long index = Count;
            if (block.Index != index)
            {
                return new InvalidBlockIndexException(
                    $"The expected index of block {block.Hash} is #{index}, " +
                    $"but its index is #{block.Index}.");
            }

            int actualProtocolVersion = block.ProtocolVersion;
            const int currentProtocolVersion = Block<T>.CurrentProtocolVersion;

            // FIXME: Crude way of checking protocol version for non-genesis block.
            // Ideally, whether this is called during instantiation should be made more explicit.
            if (actualProtocolVersion > currentProtocolVersion)
            {
                string message =
                    $"The protocol version ({actualProtocolVersion}) of the block " +
                    $"#{block.Index} {block.Hash} is not supported by this node." +
                    $"The highest supported protocol version is {currentProtocolVersion}.";
                return new InvalidBlockProtocolVersionException(
                    message,
                    actualProtocolVersion
                );
            }
            else if (actualProtocolVersion < Tip.ProtocolVersion)
            {
                string message =
                    "The protocol version is disallowed to be downgraded from the topmost block " +
                    $"in the chain ({actualProtocolVersion} < {Tip.ProtocolVersion}).";
                return new InvalidBlockProtocolVersionException(message, actualProtocolVersion);
            }

            if (Policy.ValidateNextBlock(this, block) is { } bpve)
            {
                return bpve;
            }

<<<<<<< HEAD
            long index = this.Count;
=======
            // FIXME: Difficulty comparison to policy should be part of Policy.ValidateNextBlock().
            long difficulty = Policy.GetNextBlockDifficulty(this);
            BigInteger totalDifficulty = this[index - 1].TotalDifficulty + block.Difficulty;
>>>>>>> 880e0861

            Block<T> lastBlock = this[index - 1];
            BlockHash? prevHash = lastBlock?.Hash;
            DateTimeOffset? prevTimestamp = lastBlock?.Timestamp;

<<<<<<< HEAD
            if (block.Index != index)
            {
                return new InvalidBlockIndexException(
                    $"The expected index of block {block.Hash} is #{index}, " +
                    $"but its index is #{block.Index}.");
=======
            if (block.Difficulty < difficulty)
            {
                return new InvalidBlockDifficultyException(
                    $"The expected difficulty of the block #{index} {block.Hash} " +
                    $"is {difficulty}, but its difficulty is {block.Difficulty}.");
            }

            if (block.TotalDifficulty != totalDifficulty)
            {
                var msg = $"The expected total difficulty of the block #{index} " +
                          $"{block.Hash} is {totalDifficulty}, but its difficulty is " +
                          $"{block.TotalDifficulty}.";
                return new InvalidBlockTotalDifficultyException(
                    msg,
                    block.Difficulty,
                    block.TotalDifficulty);
>>>>>>> 880e0861
            }

            if (!block.PreviousHash.Equals(prevHash))
            {
                return new InvalidBlockPreviousHashException(
                    $"The block #{index} {block.Hash} is not continuous from the " +
                    $"block #{index - 1}; while previous block's hash is " +
                    $"{prevHash}, the block #{index} {block.Hash}'s pointer to " +
                    "the previous hash refers to " +
                    (block.PreviousHash?.ToString() ?? "nothing") + ".");
            }

            if (block.Timestamp < prevTimestamp)
            {
                return new InvalidBlockTimestampException(
                    $"The block #{index} {block.Hash}'s timestamp " +
                    $"({block.Timestamp}) is earlier than " +
                    $"the block #{index - 1}'s ({prevTimestamp}).");
            }

            if (block.Index <= 1)
            {
                if (block.LastCommit is { })
                {
                    return new InvalidBlockLastCommitException(
                        "The genesis block and the next block should not have lastCommit.");
                }
            }
            else
            {
                // Any block after a PoW block should not have a last commit regardless of
                // the protocol version.  As we have the target block index > 2, if it is a PoW
                // block, the previous block would be a PoW block and is covered by this case.
                if (lastBlock?.ProtocolVersion <= BlockMetadata.PoWProtocolVersion)
                {
                    if (block.LastCommit is { })
                    {
                        return new InvalidBlockLastCommitException(
                            "A block after a PoW block should not have lastCommit.");
                    }
                }
                else
                {
                    if (block.LastCommit is null)
                    {
                        return new InvalidBlockLastCommitException(
                            "A PBFT block that does not have zero or one index or " +
                            "is not a block after a PoW block should have lastCommit.");
                    }
                }

                if (ValidateBlockCommit(
                    this[block.PreviousHash ?? Genesis.Hash], block.LastCommit) is { } e)
                {
                    return new InvalidBlockLastCommitException(e.Message);
                }
            }

            return null;
        }
    }
}<|MERGE_RESOLUTION|>--- conflicted
+++ resolved
@@ -1163,7 +1163,6 @@
                 sampleAfter: threshold);
         }
 
-<<<<<<< HEAD
         /// <summary>
         /// Returns a <see cref="BlockCommit"/> of given <see cref="Block{T}"/> index.
         /// </summary>
@@ -1216,9 +1215,6 @@
         public BlockCommit GetBlockCommit(BlockHash blockHash) =>
             GetBlockCommit(this[blockHash].Index);
 
-#pragma warning disable MEN003
-=======
->>>>>>> 880e0861
         internal void Append(
             Block<T> block,
             BlockCommit blockCommit,
@@ -1258,27 +1254,17 @@
                     throw ibe;
                 }
 
-<<<<<<< HEAD
-                InvalidBlockCommitException ibce = ValidateBlockCommit(block, blockCommit);
-
-                if (!(ibce is null))
-                {
-                    _logger.Error(
-                        ibce,
-                        "Failed to append block {BlockHash} due to invalid blockCommit.",
-                        block.Hash);
+                if (ValidateBlockCommit(block, blockCommit) is { } ibce)
+                {
                     throw ibce;
                 }
 
-                var nonceDeltas = new Dictionary<Address, long>();
-=======
                 var nonceDeltas = ValidateNonces(
                     block.Transactions
                         .Select(tx => tx.Signer)
                         .Distinct()
                         .ToDictionary(signer => signer, signer => Store.GetTxNonce(Id, signer)),
                     block);
->>>>>>> 880e0861
 
                 foreach (Transaction<T> tx in block.Transactions)
                 {
@@ -1335,8 +1321,6 @@
                         Store.PutTxIdBlockHashIndex(tx.Id, block.Hash);
                     }
 
-                    // Note: Genesis block is not committed by PBFT consensus, so it has no its
-                    // blockCommit.
                     if (block.Index != 0 && blockCommit is { })
                     {
                         Store.PutBlockCommit(blockCommit);
@@ -1561,7 +1545,6 @@
         }
 
         /// <summary>
-<<<<<<< HEAD
         /// Cleans up every <see cref="BlockCommit"/> in the store with
         /// <see cref="BlockCommit.Height"/> less than <paramref name="limit"/>.
         /// </summary>
@@ -1664,94 +1647,7 @@
             return null;
         }
 
-#pragma warning disable SA1202
-        public InvalidBlockException ValidateNextBlock(Block<T> block)
-#pragma warning restore SA1202
-=======
-        /// Checks if given <paramref name="block"/> is a valid genesis <see cref="Block{T}"/>.
-        /// </summary>
-        /// <param name="block">The target <see cref="Block{T}"/> to validate.</param>
-        /// <returns><see langword="null"/> if given <paramref name="block"/> is valid,
-        /// otherwise an <see cref="InvalidBlockException"/>.</returns>
-        /// <exception cref="ArgumentException">If <paramref name="block"/> has
-        /// <see cref="Block{T}.Index"/> value anything other than 0.</exception>
-        private static InvalidBlockException ValidateGenesisBlock(Block<T> block)
-        {
-            if (block.Index != 0)
-            {
-                throw new ArgumentException(
-                    $"Given {nameof(block)} must have index 0 but has index {block.Index}",
-                    nameof(block));
-            }
-
-            int actualProtocolVersion = block.ProtocolVersion;
-            const int currentProtocolVersion = Block<T>.CurrentProtocolVersion;
-            if (block.ProtocolVersion > Block<T>.CurrentProtocolVersion)
-            {
-                return new InvalidBlockProtocolVersionException(
-                    $"The protocol version ({actualProtocolVersion}) of the block " +
-                    $"#{block.Index} {block.Hash} is not supported by this node." +
-                    $"The highest supported protocol version is {currentProtocolVersion}.",
-                    actualProtocolVersion);
-            }
-
-            if (block.Difficulty != 0)
-            {
-                return new InvalidBlockDifficultyException(
-                    $"The expected difficulty of the block #{block.Index} {block.Hash} " +
-                    $"is 0, but its difficulty is {block.Difficulty}.");
-            }
-
-            if (block.Difficulty != block.TotalDifficulty)
-            {
-                return new InvalidBlockTotalDifficultyException(
-                    $"The expected total difficulty of the block #{block.Index} " +
-                    $"{block.Hash} is {block.Difficulty}, but its total difficulty is " +
-                    $"{block.TotalDifficulty}.",
-                    block.Difficulty,
-                    block.TotalDifficulty);
-            }
-
-            if (block.PreviousHash is { } previousHash)
-            {
-                return new InvalidBlockPreviousHashException(
-                    $"A genesis block should not have previous hash, " +
-                    $"but its value is {block.PreviousHash}.");
-            }
-
-            return null;
-        }
-
-        private static Dictionary<Address, long> ValidateNonces(
-            Dictionary<Address, long> storedNonces,
-            Block<T> block)
-        {
-            var nonceDeltas = new Dictionary<Address, long>();
-            foreach (Transaction<T> tx in block.Transactions.OrderBy(tx => tx.Nonce))
-            {
-                nonceDeltas.TryGetValue(tx.Signer, out var nonceDelta);
-                storedNonces.TryGetValue(tx.Signer, out var storedNonce);
-
-                long expectedNonce = nonceDelta + storedNonce;
-
-                if (!expectedNonce.Equals(tx.Nonce))
-                {
-                    throw new InvalidTxNonceException(
-                        $"Transaction {tx.Id} has an invalid nonce {tx.Nonce} that is different " +
-                        $"from expected nonce {expectedNonce}.",
-                        tx.Id,
-                        expectedNonce,
-                        tx.Nonce);
-                }
-
-                nonceDeltas[tx.Signer] = nonceDelta + 1;
-            }
-
-            return nonceDeltas;
-        }
-
-        private InvalidBlockException ValidateNextBlock(Block<T> block)
->>>>>>> 880e0861
+        internal InvalidBlockException ValidateNextBlock(Block<T> block)
         {
             if (block.Index == 0)
             {
@@ -1795,42 +1691,15 @@
                 return bpve;
             }
 
-<<<<<<< HEAD
-            long index = this.Count;
-=======
-            // FIXME: Difficulty comparison to policy should be part of Policy.ValidateNextBlock().
-            long difficulty = Policy.GetNextBlockDifficulty(this);
-            BigInteger totalDifficulty = this[index - 1].TotalDifficulty + block.Difficulty;
->>>>>>> 880e0861
-
             Block<T> lastBlock = this[index - 1];
             BlockHash? prevHash = lastBlock?.Hash;
             DateTimeOffset? prevTimestamp = lastBlock?.Timestamp;
 
-<<<<<<< HEAD
             if (block.Index != index)
             {
                 return new InvalidBlockIndexException(
                     $"The expected index of block {block.Hash} is #{index}, " +
                     $"but its index is #{block.Index}.");
-=======
-            if (block.Difficulty < difficulty)
-            {
-                return new InvalidBlockDifficultyException(
-                    $"The expected difficulty of the block #{index} {block.Hash} " +
-                    $"is {difficulty}, but its difficulty is {block.Difficulty}.");
-            }
-
-            if (block.TotalDifficulty != totalDifficulty)
-            {
-                var msg = $"The expected total difficulty of the block #{index} " +
-                          $"{block.Hash} is {totalDifficulty}, but its difficulty is " +
-                          $"{block.TotalDifficulty}.";
-                return new InvalidBlockTotalDifficultyException(
-                    msg,
-                    block.Difficulty,
-                    block.TotalDifficulty);
->>>>>>> 880e0861
             }
 
             if (!block.PreviousHash.Equals(prevHash))
@@ -1891,5 +1760,71 @@
 
             return null;
         }
+
+        /// <summary>
+        /// Checks if given <paramref name="block"/> is a valid genesis <see cref="Block{T}"/>.
+        /// </summary>
+        /// <param name="block">The target <see cref="Block{T}"/> to validate.</param>
+        /// <returns><see langword="null"/> if given <paramref name="block"/> is valid,
+        /// otherwise an <see cref="InvalidBlockException"/>.</returns>
+        /// <exception cref="ArgumentException">If <paramref name="block"/> has
+        /// <see cref="Block{T}.Index"/> value anything other than 0.</exception>
+        private static InvalidBlockException ValidateGenesisBlock(Block<T> block)
+        {
+            if (block.Index != 0)
+            {
+                throw new ArgumentException(
+                    $"Given {nameof(block)} must have index 0 but has index {block.Index}",
+                    nameof(block));
+            }
+
+            int actualProtocolVersion = block.ProtocolVersion;
+            const int currentProtocolVersion = Block<T>.CurrentProtocolVersion;
+            if (block.ProtocolVersion > Block<T>.CurrentProtocolVersion)
+            {
+                return new InvalidBlockProtocolVersionException(
+                    $"The protocol version ({actualProtocolVersion}) of the block " +
+                    $"#{block.Index} {block.Hash} is not supported by this node." +
+                    $"The highest supported protocol version is {currentProtocolVersion}.",
+                    actualProtocolVersion);
+            }
+
+            if (block.PreviousHash is { } previousHash)
+            {
+                return new InvalidBlockPreviousHashException(
+                    $"A genesis block should not have previous hash, " +
+                    $"but its value is {block.PreviousHash}.");
+            }
+
+            return null;
+        }
+
+        private static Dictionary<Address, long> ValidateNonces(
+            Dictionary<Address, long> storedNonces,
+            Block<T> block)
+        {
+            var nonceDeltas = new Dictionary<Address, long>();
+            foreach (Transaction<T> tx in block.Transactions.OrderBy(tx => tx.Nonce))
+            {
+                nonceDeltas.TryGetValue(tx.Signer, out var nonceDelta);
+                storedNonces.TryGetValue(tx.Signer, out var storedNonce);
+
+                long expectedNonce = nonceDelta + storedNonce;
+
+                if (!expectedNonce.Equals(tx.Nonce))
+                {
+                    throw new InvalidTxNonceException(
+                        $"Transaction {tx.Id} has an invalid nonce {tx.Nonce} that is different " +
+                        $"from expected nonce {expectedNonce}.",
+                        tx.Id,
+                        expectedNonce,
+                        tx.Nonce);
+                }
+
+                nonceDeltas[tx.Signer] = nonceDelta + 1;
+            }
+
+            return nonceDeltas;
+        }
     }
 }