#nullable disable
using System;
using System.Collections.Generic;
using System.Collections.Immutable;
using System.Diagnostics.CodeAnalysis;
using System.Globalization;
using System.Linq;
using System.Security.Cryptography;
using System.Threading;
using Bencodex.Types;
using Libplanet.Action;
using Libplanet.Assets;
using Libplanet.Blockchain.Policies;
using Libplanet.Blockchain.Renderers;
using Libplanet.Blocks;
using Libplanet.Crypto;
using Libplanet.Store;
using Libplanet.Store.Trie;
using Libplanet.Tx;
using Serilog;
using static Libplanet.Blockchain.KeyConverters;

namespace Libplanet.Blockchain
{
    /// <summary>
    /// A class have <see cref="Block{T}"/>s, <see cref="Transaction{T}"/>s, and the chain
    /// information.
    /// <para>In order to watch its state changes, implement <see cref="IRenderer{T}"/>
    /// interface and pass it to the <see cref="BlockChain{T}(IBlockPolicy{T}, IStagePolicy{T},
    /// IStore, IStateStore, Block{T}, IEnumerable{IRenderer{T}})"/> constructor.</para>
    /// </summary>
    /// <remarks>This object is guaranteed that it has at least one block, since it takes a genesis
    /// block when it's instantiated.</remarks>
    /// <typeparam name="T">An <see cref="IAction"/> type.  It should match
    /// to <see cref="Block{T}"/>'s type parameter.</typeparam>
    public partial class BlockChain<T> : IBlockChainStates<T>
        where T : IAction, new()
    {
        // FIXME: The _rwlock field should be private.
        [SuppressMessage(
            "StyleCop.CSharp.OrderingRules",
            "SA1401:FieldsMustBePrivate",
            Justification = "Temporary visibility.")]
        internal readonly ReaderWriterLockSlim _rwlock;
        private readonly object _txLock;
        private readonly ILogger _logger;

        /// <summary>
        /// All <see cref="Block{T}"/>s in the <see cref="BlockChain{T}"/>
        /// storage, including orphan <see cref="Block{T}"/>s.
        /// Keys are <see cref="Block{T}.Hash"/>es and values are
        /// their corresponding <see cref="Block{T}"/>s.
        /// </summary>
        private IDictionary<BlockHash, Block<T>> _blocks;

        /// <summary>
        /// Cached genesis block.
        /// </summary>
        private Block<T> _genesis;

        /// <summary>
        /// Initializes a new instance of the <see cref="BlockChain{T}"/> class.
        /// </summary>
        /// <param name="policy"><see cref="IBlockPolicy{T}"/> to use in the
        /// <see cref="BlockChain{T}"/>.</param>
        /// <param name="stagePolicy">The staging policy to follow.</param>
        /// <param name="store"><see cref="IStore"/> to store <see cref="Block{T}"/>s,
        /// <see cref="Transaction{T}"/>s, and <see cref="BlockChain{T}"/> information.</param>
        /// <param name="genesisBlock">The genesis <see cref="Block{T}"/> of
        /// the <see cref="BlockChain{T}"/>, which is a part of the consensus.
        /// If the given <paramref name="store"/> already contains the genesis block
        /// it checks if the existing genesis block and this argument is the same.
        /// If the <paramref name="store"/> has no genesis block yet this argument will
        /// be used for that.</param>
        /// <param name="renderers">Listens state changes on the created chain.  Listens nothing
        /// by default or if it is <c>null</c>.  Note that action renderers receive events made
        /// by unsuccessful transactions too; see also <see cref="AtomicActionRenderer{T}"/> for
        /// workaround.</param>
        /// <param name="stateStore"><see cref="IStateStore"/> to store states.</param>
        /// <exception cref="InvalidGenesisBlockException">Thrown when the <paramref name="store"/>
        /// has a genesis block and it does not match to what the network expects
        /// (i.e., <paramref name="genesisBlock"/>).</exception>
        public BlockChain(
            IBlockPolicy<T> policy,
            IStagePolicy<T> stagePolicy,
            IStore store,
            IStateStore stateStore,
            Block<T> genesisBlock,
            IEnumerable<IRenderer<T>> renderers = null
        )
            : this(
                policy,
                stagePolicy,
                store,
                stateStore,
                store.GetCanonicalChainId() ?? Guid.NewGuid(),
                genesisBlock,
                renderers
            )
        {
        }

        internal BlockChain(
            IBlockPolicy<T> policy,
            IStagePolicy<T> stagePolicy,
            IStore store,
            IStateStore stateStore,
            Guid id,
            Block<T> genesisBlock,
            IEnumerable<IRenderer<T>> renderers
        )
            : this(
                policy,
                stagePolicy,
                store,
                stateStore,
                id,
                genesisBlock,
                false,
                renderers
            )
        {
        }

        private BlockChain(
            IBlockPolicy<T> policy,
            IStagePolicy<T> stagePolicy,
            IStore store,
            IStateStore stateStore,
            Guid id,
            Block<T> genesisBlock,
            bool inFork,
            IEnumerable<IRenderer<T>> renderers
        )
        {
            Id = id;
            Policy = policy;
            StagePolicy = stagePolicy;
            Store = store;

            // It expects store is DefaultStore or RocksDBStore.
            StateStore = stateStore ?? store as IStateStore;
            if (StateStore is null)
            {
                throw new ArgumentNullException(nameof(stateStore));
            }

            _blocks = new BlockSet<T>(store);
            Renderers = renderers is IEnumerable<IRenderer<T>> r
                ? r.ToImmutableArray()
                : ImmutableArray<IRenderer<T>>.Empty;
            ActionRenderers = Renderers.OfType<IActionRenderer<T>>().ToImmutableArray();
            _rwlock = new ReaderWriterLockSlim(LockRecursionPolicy.SupportsRecursion);
            _txLock = new object();

            if (Store.GetCanonicalChainId() is null)
            {
                Store.SetCanonicalChainId(Id);
            }

            _logger = Log
                .ForContext<BlockChain<T>>()
                .ForContext("Source", nameof(BlockChain<T>))
                .ForContext("CanonicalChainId", Id);
            ActionEvaluator = new ActionEvaluator<T>(
                Policy.BlockAction,
                blockChainStates: this,
                trieGetter: hash => StateStore.GetStateRoot(_blocks[hash].StateRootHash),
                genesisHash: genesisBlock.Hash,
                nativeTokenPredicate: Policy.NativeTokens.Contains
            );

            if (Count == 0)
            {
                if (inFork)
                {
                    Store.AppendIndex(Id, genesisBlock.Hash);
                }
                else
                {
                    Append(
                        genesisBlock,
                        renderBlocks: !inFork,
                        renderActions: !inFork,
                        evaluateActions: !inFork
                    );
                }
            }
            else if (!Genesis.Equals(genesisBlock))
            {
                string msg =
                    $"The genesis block that the given {nameof(IStore)} contains does not match " +
                    "to the genesis block that the network expects.  You might pass the wrong " +
                    "store which is incompatible with this chain.  Or your network might " +
                    "restarted the chain with a new genesis block so that it is incompatible " +
                    "with your existing chain in the local store.";
                throw new InvalidGenesisBlockException(
                    message: msg,
                    networkExpected: genesisBlock.Hash,
                    stored: Genesis.Hash
                );
            }
        }

        ~BlockChain()
        {
            _rwlock?.Dispose();
        }

        /// <summary>
        /// An event which is invoked when <see cref="Tip"/> is changed.
        /// </summary>
        // FIXME: This should be completely replaced by IRenderer<T>.RenderBlock() or any other
        // alternatives.
        internal event EventHandler<(Block<T> OldTip, Block<T> NewTip)> TipChanged;

        /// <summary>
        /// The list of registered renderers listening the state changes.
        /// </summary>
        /// <remarks>
        /// Since this value is immutable, renderers cannot be registered after once a <see
        /// cref="BlockChain{T}"/> object is instantiated; use <c>renderers</c> option of <see cref=
        /// "BlockChain{T}(IBlockPolicy{T}, IStagePolicy{T}, IStore, IStateStore, Block{T},
        /// IEnumerable{IRenderer{T}})"/>
        /// constructor instead.
        /// </remarks>
        public IImmutableList<IRenderer<T>> Renderers { get; }

        /// <summary>
        /// A filtered list, from <see cref="Renderers"/>, which contains only <see
        /// cref="IActionRenderer{T}"/> instances.
        /// </summary>
        public IImmutableList<IActionRenderer<T>> ActionRenderers { get; }

        /// <summary>
        /// The block and blockchain policy.
        /// </summary>
        public IBlockPolicy<T> Policy { get; }

        /// <summary>
        /// The staging policy.
        /// </summary>
        public IStagePolicy<T> StagePolicy { get; set; }

        /// <summary>
        /// The topmost <see cref="Block{T}"/> of the current blockchain.
        /// </summary>
        public Block<T> Tip => this[-1];

        /// <summary>
        /// The first <see cref="Block{T}"/> in the <see cref="BlockChain{T}"/>.
        /// </summary>
        public Block<T> Genesis => _genesis ??= this[0];

        public Guid Id { get; private set; }

        /// <summary>
        /// All <see cref="Block{T}.Hash"/>es in the current index.  The genesis block's hash goes
        /// first, and the tip goes last.
        /// Returns a <see cref="long"/> integer that represents the number of elements in the
        /// <see cref="BlockChain{T}"/>.
        /// </summary>
        public IEnumerable<BlockHash> BlockHashes => IterateBlockHashes();

        /// <summary>
        /// Returns a <see cref="long"/> integer that represents the number of elements in the
        /// <see cref="BlockChain{T}"/>.
        /// </summary>
        /// <returns>A number that represents how many elements in the <see cref="BlockChain{T}"/>.
        /// </returns>
        public long Count => Store.CountIndex(Id);

        internal IStore Store { get; }

        internal IStateStore StateStore { get; }

        internal ActionEvaluator<T> ActionEvaluator { get; }

        /// <summary>
        /// Whether the instance is canonical or not.
        /// </summary>
        internal bool IsCanonical => Store.GetCanonicalChainId() is Guid guid && Id == guid;

        /// <summary>
        /// Gets the block corresponding to the <paramref name="index"/>.
        /// </summary>
        /// <param name="index">A number of index of <see cref="Block{T}"/>.</param>
        /// <exception cref="ArgumentOutOfRangeException">Thrown when the given index of
        /// <see cref="Block{T}"/> does not exist.</exception>
        public Block<T> this[int index] => this[(long)index];

        /// <summary>
        /// Gets the block corresponding to the <paramref name="index"/>.
        /// </summary>
        /// <param name="index">A number of index of <see cref="Block{T}"/>.</param>
        /// <exception cref="ArgumentOutOfRangeException">Thrown when the given index of
        /// <see cref="Block{T}"/> does not exist.</exception>
        public Block<T> this[long index]
        {
            get
            {
                _rwlock.EnterReadLock();
                try
                {
                    BlockHash? blockHash = Store.IndexBlockHash(Id, index);
                    return blockHash is { } bh
                        ? _blocks[bh]
                        : throw new ArgumentOutOfRangeException();
                }
                finally
                {
                    _rwlock.ExitReadLock();
                }
            }
        }

        /// <summary>
        /// Gets the block corresponding to the <paramref name="blockHash"/>.
        /// </summary>
        /// <param name="blockHash">A <see cref="Block{T}.Hash"/> of the <see cref="Block{T}"/> to
        /// get. </param>
        /// <exception cref="KeyNotFoundException">Thrown when there is no <see cref="Block{T}"/>
        /// with a given <paramref name="blockHash"/>.</exception>
        public Block<T> this[in BlockHash blockHash]
        {
            get
            {
                if (!ContainsBlock(blockHash))
                {
                    throw new KeyNotFoundException(
                        $"The given hash[{blockHash}] was not found in this chain."
                    );
                }

                _rwlock.EnterReadLock();
                try
                {
                    return _blocks[blockHash];
                }
                finally
                {
                    _rwlock.ExitReadLock();
                }
            }
        }

<<<<<<< HEAD
        public static Block<T> ProposeGenesisBlock(
=======
        /// <summary>
        /// Mine the genesis block of the blockchain.
        /// </summary>
        /// <param name="actions">List of actions will be included in the genesis block.
        /// If it's null, it will be replaced with <see cref="ImmutableArray{T}.Empty"/>
        /// as default.</param>
        /// <param name="privateKey">A private key to sign the transaction and the genesis block.
        /// If it's null, it will use new private key as default.</param>
        /// <param name="blockAction">A block action to execute and be rendered for every block.
        /// It must match to <see cref="BlockPolicy{T}.BlockAction"/> of <see cref="Policy"/>.
        /// </param>
        /// <param name="nativeTokenPredicate">A predicate function to determine whether
        /// the specified <see cref="Currency"/> is a native token defined by chain's
        /// <see cref="Libplanet.Blockchain.Policies.IBlockPolicy{T}.NativeTokens"/> or not.
        /// Treat no <see cref="Currency"/> as native token if the argument omitted.</param>
        /// <returns>The genesis block mined with parameters.</returns>
        public static Block<T> MakeGenesisBlock(
>>>>>>> 81384a9c
            IEnumerable<T> actions = null,
            PrivateKey privateKey = null,
            IAction blockAction = null,
            Predicate<Currency> nativeTokenPredicate = null)
        {
            privateKey ??= new PrivateKey();
            actions ??= ImmutableArray<T>.Empty;
            Transaction<T>[] transactions =
            {
                Transaction<T>.Create(0, privateKey, null, actions),
            };

            BlockContent<T> content = new BlockContent<T>(
                index: 0,
                publicKey: privateKey.PublicKey,
                difficulty: 0,
                totalDifficulty: 0,
                previousHash: null,
                transactions: transactions);

            PreEvaluationBlock<T> preEval = content.Propose();
            return preEval.Evaluate(
                privateKey,
                blockAction,
                nativeTokenPredicate,
                new TrieStateStore(new DefaultKeyValueStore(null))
            );
        }

        /// <summary>
        /// Determines whether the <see cref="BlockChain{T}"/> contains <see cref="Block{T}"/>
        /// the specified <paramref name="blockHash"/>.
        /// </summary>
        /// <param name="blockHash">The <see cref="HashDigest{T}"/> of the <see cref="Block{T}"/> to
        /// check if it is in the <see cref="BlockChain{T}"/>.</param>
        /// <returns>
        /// <c>true</c> if the <see cref="BlockChain{T}"/> contains <see cref="Block{T}"/> with
        /// the specified <paramref name="blockHash"/>; otherwise, <c>false</c>.
        /// </returns>
        public bool ContainsBlock(BlockHash blockHash)
        {
            _rwlock.EnterReadLock();
            try
            {
                return
                    _blocks.ContainsKey(blockHash) &&
                    Store.GetBlockIndex(blockHash) is { } branchPointIndex &&
                    branchPointIndex <= Tip.Index &&
                    Store.IndexBlockHash(Id, branchPointIndex).Equals(blockHash);
            }
            finally
            {
                _rwlock.ExitReadLock();
            }
        }

        /// <summary>
        /// Gets the transaction corresponding to the <paramref name="txId"/>.
        /// </summary>
        /// <param name="txId">A <see cref="TxId"/> of the <see cref="Transaction{T}"/> to get.
        /// </param>
        /// <returns><see cref="Transaction{T}"/> with <paramref name="txId"/>.</returns>
        /// <exception cref="KeyNotFoundException">Thrown when there is no
        /// <see cref="Transaction{T}"/> with a given <paramref name="txId"/>.</exception>
        public Transaction<T> GetTransaction(TxId txId)
        {
            if (StagePolicy.Get(this, txId) is { } tx)
            {
                return tx;
            }

            _rwlock.EnterReadLock();
            try
            {
                if (Store.GetTransaction<T>(txId) is { } transaction)
                {
                    transaction.Validate();
                    return transaction;
                }

                throw new KeyNotFoundException($"No such transaction: {txId}");
            }
            finally
            {
                _rwlock.ExitReadLock();
            }
        }

        /// <summary>
        /// Gets the state of the given <paramref name="address"/> in the
        /// <see cref="BlockChain{T}"/> from <paramref name="offset"/>.
        /// </summary>
        /// <param name="address">An <see cref="Address"/> to get the states of.</param>
        /// <param name="offset">The <see cref="HashDigest{T}"/> of the block to start finding
        /// the state.  It will be The tip of the <see cref="BlockChain{T}"/> if it is <c>null</c>.
        /// </param>
        /// <param name="stateCompleter">When the <see cref="BlockChain{T}"/> instance does not
        /// contain states dirty of the block which lastly updated states of a requested address,
        /// this delegate is called and its return value is used instead.
        /// <para><see cref="StateCompleters{T}.Recalculate"/> makes the incomplete states
        /// recalculated and filled on the fly.</para>
        /// <para><see cref="StateCompleters{T}.Reject"/> (which is default) makes the incomplete
        /// states (if needed) to cause <see cref="IncompleteBlockStatesException"/> instead.</para>
        /// </param>
        /// <returns>The current state of given <paramref name="address"/>.  This can be <c>null</c>
        /// if <paramref name="address"/> has no value.</returns>
        public IValue GetState(
            Address address,
            BlockHash? offset = null,
            StateCompleter<T> stateCompleter = null
        ) =>
            Count > 0
            ? GetStates(
                    new[] { address },
                    offset ?? Tip.Hash,
                    stateCompleter ?? StateCompleters<T>.Reject
                )[0]
            : null;

        /// <summary>
        /// Gets multiple states associated to the specified <paramref name="addresses"/>.
        /// </summary>
        /// <param name="addresses">Addresses of states to query.</param>
        /// <param name="offset">The <see cref="HashDigest{T}"/> of the block to start finding
        /// the states.  <see cref="Tip"/> by default.</param>
        /// <param name="stateCompleter">When the <see cref="BlockChain{T}"/> instance does not
        /// contain states of the block, this delegate is called and its return values are used
        /// instead.
        /// <para><see cref="StateCompleters{T}.Recalculate"/> makes the incomplete states
        /// recalculated and filled on the fly.</para>
        /// <para><see cref="StateCompleters{T}.Reject"/> (which is default) makes the incomplete
        /// states (if needed) to cause <see cref="IncompleteBlockStatesException"/> instead.</para>
        /// </param>
        /// <returns>The states associated to the specified <paramref name="addresses"/>.
        /// Associated values are ordered in the same way to the corresponding
        /// <paramref name="addresses"/>.  Absent states are represented as <see langword="null"/>.
        /// </returns>
        public IReadOnlyList<IValue> GetStates(
            IReadOnlyList<Address> addresses,
            BlockHash? offset = null,
            StateCompleter<T> stateCompleter = null
        ) =>
            Count > 0
                ? GetStates(
                    addresses,
                    offset ?? Tip.Hash,
                    stateCompleter ?? StateCompleters<T>.Reject
                )
                : new IValue[addresses.Count];

        public IReadOnlyList<IValue> GetStates(
            IReadOnlyList<Address> addresses,
            BlockHash offset,
            StateCompleter<T> stateCompleter
        )
        {
            if (Count < 1)
            {
                return new IValue[addresses.Count];
            }

            HashDigest<SHA256>? stateRootHash = Store.GetStateRootHash(offset);
            if (stateRootHash is { } h && StateStore.ContainsStateRoot(h))
            {
                string[] rawKeys = addresses.Select(ToStateKey).ToArray();
                return StateStore.GetStates(stateRootHash, rawKeys);
            }

            return stateCompleter(this, offset, addresses);
        }

        /// <summary>
        /// Queries <paramref name="address"/>'s balance of the <paramref name="currency"/> in the
        /// <see cref="BlockChain{T}"/> from <paramref name="offset"/>.
        /// </summary>
        /// <param name="address">The owner <see cref="Address"/> to query.</param>
        /// <param name="currency">The currency type to query.</param>
        /// <param name="offset">The <see cref="HashDigest{T}"/> of the block to
        /// start finding the state. It will be the tip of the
        /// <see cref="BlockChain{T}"/> if it is <c>null</c>.</param>
        /// <param name="stateCompleter">When the <see cref="BlockChain{T}"/> instance does not
        /// contain states dirty of the block which lastly updated states of a requested address,
        /// this delegate is called and its return value is used instead.
        /// <para><see cref="FungibleAssetStateCompleters{T}.Recalculate"/> makes the incomplete
        /// states recalculated and filled on the fly.</para>
        /// <para><see cref="FungibleAssetStateCompleters{T}.Reject"/> (which is default) makes
        /// the incomplete states (if needed) to cause <see cref="IncompleteBlockStatesException"/>
        /// instead.</para></param>
        /// <returns>The <paramref name="address"/>'s current balance (or balance as of the given
        /// <paramref name="offset"/>) of the <paramref name="currency"/>.
        /// </returns>
        public FungibleAssetValue GetBalance(
            Address address,
            Currency currency,
            BlockHash? offset = null,
            FungibleAssetStateCompleter<T> stateCompleter = null
        ) =>
            GetBalance(
                address,
                currency,
                offset ?? Tip.Hash,
                stateCompleter ?? FungibleAssetStateCompleters<T>.Reject
            );

        /// <inheritdoc cref="IBlockChainStates{T}.GetBalance"/>
        public FungibleAssetValue GetBalance(
            Address address,
            Currency currency,
            BlockHash offset,
            FungibleAssetStateCompleter<T> stateCompleter
        )
        {
            if (Count < 1)
            {
                return currency * 0;
            }

            HashDigest<SHA256>? stateRootHash = Store.GetStateRootHash(offset);
            if (stateRootHash is { } h && StateStore.ContainsStateRoot(h))
            {
                string rawKey = ToFungibleAssetKey(address, currency);
                IReadOnlyList<IValue> values =
                    StateStore.GetStates(stateRootHash, new[] { rawKey });
                return values.Count > 0 && values[0] is Bencodex.Types.Integer i
                    ? FungibleAssetValue.FromRawValue(currency, i)
                    : currency * 0;
            }

            return stateCompleter(this, offset, address, currency);
        }

        /// <summary>
        /// Gets the total supply of a <paramref name="currency"/> in the
        /// <see cref="BlockChain{T}"/> from <paramref name="offset"/>, and if not found, derive
        /// from the sum of all balances.
        /// </summary>
        /// <param name="currency">The currency type to query.</param>
        /// <param name="offset">The <see cref="HashDigest{T}"/> of the block to
        /// start finding the state.</param>
        /// <param name="stateCompleter">When the <see cref="BlockChain{T}"/> instance does not
        /// contain states of the block, this delegate is called and its return values are used
        /// instead.
        /// <para><see cref="FungibleAssetStateCompleters{T}.Recalculate"/> makes the incomplete
        /// states recalculated and filled on the fly.</para>
        /// <para><see cref="FungibleAssetStateCompleters{T}.Reject"/> makes the incomplete states
        /// (if needed) to cause <see cref="IncompleteBlockStatesException"/> instead.</para>
        /// </param>
        /// <returns>The total supply value of <paramref name="currency"/> at
        /// <paramref name="offset"/> in <see cref="FungibleAssetValue"/>.</returns>
        public FungibleAssetValue GetTotalSupply(
            Currency currency,
            BlockHash? offset = null,
            TotalSupplyStateCompleter<T> stateCompleter = null
        ) =>
            GetTotalSupply(
                currency,
                offset ?? Tip.Hash,
                stateCompleter ?? TotalSupplyStateCompleters<T>.Reject
            );

        /// <inheritdoc cref="IBlockChainStates{T}.GetTotalSupply"/>
        public FungibleAssetValue GetTotalSupply(
            Currency currency,
            BlockHash offset,
            TotalSupplyStateCompleter<T> stateCompleter
        )
        {
            if (!currency.TotalSupplyTrackable)
            {
                throw TotalSupplyNotTrackableException.WithDefaultMessage(currency);
            }

            if (Count < 1)
            {
                return currency * 0;
            }

            HashDigest<SHA256>? stateRootHash = Store.GetStateRootHash(offset);
            if (stateRootHash is { } h && StateStore.ContainsStateRoot(h))
            {
                string rawKey = ToTotalSupplyKey(currency);
                IReadOnlyList<IValue> values =
                    StateStore.GetStates(stateRootHash, new[] { rawKey });
                return values.Count > 0 && values[0] is Bencodex.Types.Integer i
                    ? FungibleAssetValue.FromRawValue(currency, i)
                    : currency * 0;
            }

            return stateCompleter(this, offset, currency);
        }

        /// <summary>
        /// Queries the recorded <see cref="TxExecution"/> for a successful or failed
        /// <see cref="Transaction{T}"/> within a <see cref="Block{T}"/>.
        /// </summary>
        /// <param name="blockHash">The <see cref="Block{T}.Hash"/> of the <see cref="Block{T}"/>
        /// that the <see cref="Transaction{T}"/> is executed within.</param>
        /// <param name="txid">The executed <see cref="Transaction{T}"/>'s
        /// <see cref="Transaction{T}.Id"/>.</param>
        /// <returns>The recorded <see cref="TxExecution"/>.  If the transaction has never been
        /// executed within the block, it returns <c>null</c> instead.</returns>
        public TxExecution GetTxExecution(BlockHash blockHash, TxId txid) =>
            Store.GetTxExecution(blockHash, txid);

        /// <summary>
        /// Adds a <paramref name="block"/> to the end of this chain.
        /// <para><see cref="Block{T}.Transactions"/> in the <paramref name="block"/> updates
        /// states and balances in the blockchain, and <see cref="TxExecution"/>s for
        /// transactions are recorded.</para>
        /// <para>Note that <see cref="Renderers"/> receive events right after the <paramref
        /// name="block"/> is confirmed (and thus all states reflect changes in the <paramref
        /// name="block"/>).</para>
        /// </summary>
        /// <param name="block">A next <see cref="Block{T}"/>, which is mined,
        /// to add.</param>
        /// <param name="stateCompleters">The strategy to complement incomplete block states which
        /// are required for action execution and rendering.
        /// <see cref="StateCompleterSet{T}.Recalculate"/> by default.
        /// </param>
        /// <exception cref="BlockPolicyViolationException">Thrown when given
        /// <paramref name="block"/> does not satisfy any of the constraints
        /// validated by <see cref="IBlockPolicy{T}.ValidateNextBlock"/> of <see cref="Policy"/>.
        /// </exception>
        /// <exception cref="InvalidBlockException">Thrown when the given <paramref name="block"/>
        /// is invalid, in itself or according to the <see cref="Policy"/>.</exception>
        /// <exception cref="InvalidTxNonceException">Thrown when the
        /// <see cref="Transaction{T}.Nonce"/> is different from
        /// <see cref="GetNextTxNonce"/> result of the
        /// <see cref="Transaction{T}.Signer"/>.</exception>
        public void Append(
            Block<T> block,
            StateCompleterSet<T>? stateCompleters = null
        ) =>
            Append(
                block,
                evaluateActions: true,
                renderBlocks: true,
                renderActions: true,
                stateCompleters: stateCompleters
            );

        /// <summary>
        /// Adds <paramref name="transaction"/> to the pending list so that a next
        /// <see cref="Block{T}"/> to be mined may contain given <paramref name="transaction"/>.
        /// </summary>
        /// <param name="transaction"><see cref="Transaction{T}"/> to add to the pending list.
        /// </param>
        /// <returns><c>true</c> if staging was successful, <c>false</c> otherwise.</returns>
        /// <exception cref="InvalidTxGenesisHashException">Thrown when given
        /// <paramref name="transaction"/> has invalid <see cref="Transaction{T}.GenesisHash"/>.
        /// </exception>
        public bool StageTransaction(Transaction<T> transaction)
        {
            if (!transaction.GenesisHash.Equals(Genesis.Hash))
            {
                var msg = "GenesisHash of the transaction is not compatible " +
                          "with the BlockChain<T>.Genesis.Hash.";
                throw new InvalidTxGenesisHashException(
                    msg,
                    transaction.Id,
                    Genesis.Hash,
                    transaction.GenesisHash);
            }

            return StagePolicy.Stage(this, transaction);
        }

        /// <summary>
        /// Removes a <paramref name="transaction"/> from the pending list.
        /// </summary>
        /// <param name="transaction">A <see cref="Transaction{T}"/>
        /// to remove from the pending list.</param>
        /// <returns><c>true</c> if unstaging was successful, <c>false</c> otherwise.</returns>
        /// <seealso cref="StageTransaction"/>
        public bool UnstageTransaction(Transaction<T> transaction) =>
            StagePolicy.Unstage(this, transaction.Id);

        /// <summary>
        /// Gets next <see cref="Transaction{T}.Nonce"/> of the address.
        /// </summary>
        /// <param name="address">The <see cref="Address"/> from which to obtain the
        /// <see cref="Transaction{T}.Nonce"/> value.</param>
        /// <returns>The next <see cref="Transaction{T}.Nonce"/> value of the
        /// <paramref name="address"/>.</returns>
        public long GetNextTxNonce(Address address)
            => StagePolicy.GetNextTxNonce(this, address);

        /// <summary>
        /// Records and queries the <paramref name="perceivedTime"/> of the given
        /// <paramref name="blockExcerpt"/>.
        /// <para>Although blocks have their own <see cref="Block{T}.Timestamp"/>, but these values
        /// are untrustworthy as they are arbitrarily determined by their miners.</para>
        /// <para>On the other hand, this method returns the subjective time according to the local
        /// node's perception.</para>
        /// <para>If the local node has never perceived the <paramref name="blockExcerpt"/> yet,
        /// it is perceived at that moment and the current time is returned instead. (However, you
        /// can replace the current time with the <paramref name="perceivedTime"/> option.)
        /// In other words, this method is idempotent.</para>
        /// </summary>
        /// <param name="blockExcerpt">The perceived block.</param>
        /// <param name="perceivedTime">The time the local node perceived the given <paramref
        /// name="blockExcerpt"/>.  The current time by default.</param>
        /// <returns>A pair of a block and the time it was perceived.</returns>
        public BlockPerception PerceiveBlock(
            IBlockExcerpt blockExcerpt,
            DateTimeOffset? perceivedTime = null
        )
        {
            if (!(Store.GetBlockPerceivedTime(blockExcerpt.Hash) is { } time))
            {
                time = perceivedTime ?? DateTimeOffset.FromUnixTimeMilliseconds(
                    DateTimeOffset.UtcNow.ToUnixTimeMilliseconds());
                Store.SetBlockPerceivedTime(blockExcerpt.Hash, time);
            }

            return new BlockPerception(blockExcerpt, time);
        }

        /// <summary>
        /// Creates a new <see cref="Transaction{T}"/> with a system action and stage it.
        /// It's available only if the genesis block exists.
        /// </summary>
        /// <param name="privateKey">A <see cref="PrivateKey"/> of the account who creates and
        /// signs a new transaction.</param>
        /// <param name="systemAction">A system action to include to a new transaction.</param>
        /// <param name="updatedAddresses"><see cref="Address"/>es whose states affected by
        /// the <paramref name="systemAction"/>.</param>
        /// <param name="timestamp">The time this <see cref="Transaction{T}"/> is created and
        /// signed.</param>
        /// <returns>A created new <see cref="Transaction{T}"/> signed by the given
        /// <paramref name="privateKey"/>.</returns>
        public Transaction<T> MakeTransaction(
            PrivateKey privateKey,
            IAction systemAction,
            IImmutableSet<Address> updatedAddresses = null,
            DateTimeOffset? timestamp = null)
        {
            timestamp = timestamp ?? DateTimeOffset.UtcNow;
            lock (_txLock)
            {
                // FIXME: Exception should be documented when the genesis block does not exist.
                Transaction<T> tx = Transaction<T>.Create(
                    GetNextTxNonce(privateKey.ToAddress()),
                    privateKey,
                    Genesis.Hash,
                    systemAction,
                    updatedAddresses,
                    timestamp);
                StageTransaction(tx);
                return tx;
            }
        }

        /// <summary>
        /// Creates a new <see cref="Transaction{T}"/> with custom actions and stage it.
        /// It's available only if the genesis block exists.
        /// </summary>
        /// <param name="privateKey">A <see cref="PrivateKey"/> of the account who creates and
        /// signs a new transaction.</param>
        /// <param name="customActions">A list of custom actions to include to a new transaction.
        /// </param>
        /// <param name="updatedAddresses"><see cref="Address"/>es whose states affected by
        /// <paramref name="customActions"/>.</param>
        /// <param name="timestamp">The time this <see cref="Transaction{T}"/> is created and
        /// signed.</param>
        /// <returns>A created new <see cref="Transaction{T}"/> signed by the given
        /// <paramref name="privateKey"/>.</returns>
        public Transaction<T> MakeTransaction(
            PrivateKey privateKey,
            IEnumerable<T> customActions,
            IImmutableSet<Address> updatedAddresses = null,
            DateTimeOffset? timestamp = null)
        {
            timestamp = timestamp ?? DateTimeOffset.UtcNow;
            lock (_txLock)
            {
                // FIXME: Exception should be documented when the genesis block does not exist.
                Transaction<T> tx = Transaction<T>.Create(
                    GetNextTxNonce(privateKey.ToAddress()),
                    privateKey,
                    Genesis.Hash,
                    customActions,
                    updatedAddresses,
                    timestamp);
                StageTransaction(tx);
                return tx;
            }
        }

        /// <summary>
        /// Lists all staged <see cref="TxId"/>s.
        /// </summary>
        /// <returns><see cref="IImmutableSet{TxId}"/> of staged transactions.</returns>
        public IImmutableSet<TxId> GetStagedTransactionIds()
        {
            // FIXME: How about turning this method to the StagedTransactions property?
            return StagePolicy.Iterate(this).Select(tx => tx.Id).ToImmutableHashSet();
        }

        /// <summary>
        /// Evaluates actions in the given <paramref name="block"/> and fills states with the
        /// results.
        /// </summary>
        /// <param name="block">A block to execute.</param>
        /// <param name="stateCompleters">The strategy to complement incomplete previous block
        /// states.  <see cref="StateCompleterSet{T}.Recalculate"/> by default.
        /// </param>
        /// <returns>The result of action evaluations of the given <paramref name="block"/>.
        /// </returns>
        /// <remarks>This method is idempotent (except for rendering).  If the given
        /// <paramref name="block"/> has executed before, it does not execute it nor mutate states.
        /// Exposed as public for benchmarking.
        /// </remarks>
        public IReadOnlyList<ActionEvaluation> ExecuteActions(
            Block<T> block,
            StateCompleterSet<T>? stateCompleters = null
        )
        {
            IReadOnlyList<ActionEvaluation> evaluations = ActionEvaluator.Evaluate(
                block,
                stateCompleters ?? StateCompleterSet<T>.Recalculate
            );
            _rwlock.EnterWriteLock();
            try
            {
                // Update states
                DateTimeOffset setStatesStarted = DateTimeOffset.Now;
                var totalDelta =
                    evaluations.GetTotalDelta(ToStateKey, ToFungibleAssetKey, ToTotalSupplyKey);
                const string deltaMsg =
                    "Summarized the states delta with {KeyCount} key changes " +
                    "made by block #{BlockIndex} {BlockHash}.";
                _logger.Debug(deltaMsg, totalDelta.Count, block.Index, block.Hash);

                HashDigest<SHA256>? prevStateRootHash = Store.GetStateRootHash(block.PreviousHash);
                ITrie stateRoot = StateStore.Commit(prevStateRootHash, totalDelta);
                HashDigest<SHA256> rootHash = stateRoot.Hash;
                const string rootHashMsg =
                    "Calculated the root hash of the states made by block #{BlockIndex} " +
                    "{BlockHash} for " + nameof(TrieStateStore) + ": {StateRootHash}.";
                _logger.Debug(rootHashMsg, block.Index, block.Hash, rootHash);

                if (!rootHash.Equals(block.StateRootHash))
                {
                    var message = $"Block #{block.Index} {block.Hash}'s state root hash " +
                        $"is {block.StateRootHash}, but the execution result is {rootHash}.";
                    throw new InvalidBlockStateRootHashException(
                        message,
                        block.StateRootHash,
                        rootHash);
                }

                TimeSpan setStatesDuration = DateTimeOffset.Now - setStatesStarted;
                _logger
                    .ForContext("Tag", "Metric")
                    .ForContext("Subtag", "StateUpdateDuration")
                    .Debug(
                        "Finished updating the states with {KeyCount} key changes affected by " +
                        "block #{BlockIndex} {BlockHash} in {DurationMs:F0}ms.",
                        totalDelta.Count,
                        block.Index,
                        block.Hash,
                        setStatesDuration.TotalMilliseconds);

                IEnumerable<TxExecution> txExecutions = MakeTxExecutions(block, evaluations);
                UpdateTxExecutions(txExecutions);
            }
            finally
            {
                _rwlock.ExitWriteLock();
            }

            return evaluations;
        }

        /// <summary>
        /// Find the branching point between this blockchain and <paramref name="locator"/>, and
        /// the hashes of subsequent blocks from the point.</summary>
        /// <param name="locator">The <see cref="BlockLocator"/> to find the branching point
        /// from.</param>
        /// <param name="stop">A block hash to stop looking for subsequent blocks once encountered.
        /// </param>
        /// <param name="count">Maximum number of block hashes to return.</param>
        /// <returns>A tuple of the index of the branching point and block hashes.</returns>
        public Tuple<long?, IReadOnlyList<BlockHash>> FindNextHashes(
            BlockLocator locator,
            BlockHash? stop = null,
            int count = 500)
        {
            DateTimeOffset startTime = DateTimeOffset.Now;

            // FIXME Theoretically, we don't accept empty chain. so `tip` can't be null on this
            // assumption. but during some test case(e.g. GetDemandBlockHashesDuringReorg),
            // it had been occurred.
            // We should find a reason for that and fix it before remote this early return.
            BlockHash? tip = Store.IndexBlockHash(Id, -1);
            if (tip is null)
            {
                return new Tuple<long?, IReadOnlyList<BlockHash>>(null, new BlockHash[0]);
            }

            BlockHash? branchpoint = FindBranchpoint(locator);
            var branchpointIndex = branchpoint is { } h ? (int)Store.GetBlockIndex(h)! : 0;

            // FIXME: Currently, increasing count by one to satisfy
            // the number defined by FindNextHashesChunkSize variable
            // when branchPointIndex didn't indicate genesis block.
            // Since branchPointIndex is same as the latest block of
            // requesting peer.
            if (branchpointIndex > 0)
            {
                count++;
            }

            var result = new List<BlockHash>();
            foreach (BlockHash hash in Store.IterateIndexes(Id, branchpointIndex, count))
            {
                if (count == 0)
                {
                    break;
                }

                result.Add(hash);

                if (hash.Equals(stop))
                {
                    break;
                }

                count--;
            }

            TimeSpan duration = DateTimeOffset.Now - startTime;
            _logger
                .ForContext("Tag", "Metric")
                .ForContext("Subtag", "FindHashesDuration")
                .Debug(
                    "Found {HashCount} hashes from storage with {ChainIdCount} chain ids " +
                    "in {DurationMs:F0}ms.",
                    result.Count,
                    Store.ListChainIds().Count(),
                    duration.TotalMilliseconds);

            return new Tuple<long?, IReadOnlyList<BlockHash>>(branchpointIndex, result);
        }

        /// <summary>
        /// Forks the chain at <paramref name="point"/> and returns the newly forked chain.
        /// </summary>
        /// <param name="point">The hash in which to fork from.</param>
        /// <param name="inheritRenderers">Whether to inherit the renderers from the existing chain.
        /// </param>
        /// <returns>An instance of the newly forked chain.</returns>
        /// <exception cref="ArgumentException">Throws when the provided <paramref name="point"/>
        /// does not exist in the current chain.</exception>
        public BlockChain<T> Fork(BlockHash point, bool inheritRenderers = true)
        {
            if (!ContainsBlock(point))
            {
                throw new ArgumentException(
                    $"The block [{point}] doesn't exist.",
                    nameof(point));
            }

            Block<T> pointBlock = this[point];

            if (!point.Equals(this[pointBlock.Index].Hash))
            {
                throw new ArgumentException(
                    $"The block [{point}] doesn't exist in the chain index.",
                    nameof(point));
            }

            IEnumerable<IRenderer<T>> renderers = inheritRenderers
                ? Renderers
                : Enumerable.Empty<IRenderer<T>>();
            var forked = new BlockChain<T>(
                Policy, StagePolicy, Store, StateStore, Guid.NewGuid(), Genesis, true, renderers);
            Guid forkedId = forked.Id;
            _logger.Debug(
                "Trying to fork chain at {branchPoint}" +
                "(prevId: {prevChainId}) (forkedId: {forkedChainId})",
                point,
                Id,
                forkedId);
            try
            {
                _rwlock.EnterReadLock();

                Store.ForkBlockIndexes(Id, forkedId, point);
                Store.ForkTxNonces(Id, forked.Id);

                for (Block<T> block = Tip;
                     block.PreviousHash is { } hash && !block.Hash.Equals(point);
                     block = _blocks[hash])
                {
                    IEnumerable<(Address, int)> signers = block
                        .Transactions
                        .GroupBy(tx => tx.Signer)
                        .Select(g => (g.Key, g.Count()));

                    foreach ((Address address, int txCount) in signers)
                    {
                        Store.IncreaseTxNonce(forked.Id, address, -txCount);
                    }
                }
            }
            finally
            {
                _rwlock.ExitReadLock();
            }

            return forked;
        }

        /// <summary>
        /// Returns a new <see cref="BlockLocator"/> from the tip of current chain.
        /// </summary>
        /// <param name="threshold">The amount of consequent blocks to include before sampling.
        /// </param>
        /// <returns>A instance of block locator.</returns>
        public BlockLocator GetBlockLocator(int threshold = 10)
        {
            try
            {
                _rwlock.EnterReadLock();

                return new BlockLocator(
                    indexBlockHash: idx => Store.IndexBlockHash(Id, idx),
                    indexByBlockHash: hash => _blocks[hash].Index,
                    sampleAfter: threshold
                );
            }
            finally
            {
                _rwlock.ExitReadLock();
            }
        }

#pragma warning disable MEN003
        internal void Append(
            Block<T> block,
            bool evaluateActions,
            bool renderBlocks,
            bool renderActions,
            IReadOnlyList<ActionEvaluation> actionEvaluations = null,
            StateCompleterSet<T>? stateCompleters = null
        )
        {
            if (!evaluateActions && renderActions)
            {
                throw new ArgumentException(
                    $"{nameof(renderActions)} option requires {nameof(evaluateActions)} " +
                    "to be turned on.",
                    nameof(renderActions)
                );
            }

            renderActions = renderActions && renderBlocks && ActionRenderers.Any();

            // Since rendering process requires every step's states, if required block states
            // are incomplete they are complemented anyway:
            stateCompleters ??= StateCompleterSet<T>.Recalculate;

            _logger.Debug(
                "Trying to append block #{BlockIndex} {BlockHash}", block?.Index, block?.Hash);

            block.ValidateTimestamp();

            _rwlock.EnterUpgradeableReadLock();
            Block<T> prevTip = Count > 0 ? Tip : null;
            try
            {
                InvalidBlockException ibe = ValidateNextBlock(block);

                if (!(ibe is null))
                {
                    _logger.Error(ibe, "Append failed. The block is invalid.");
                    throw ibe;
                }

                var nonceDeltas = new Dictionary<Address, long>();

                foreach (Transaction<T> tx1 in block.Transactions.OrderBy(tx => tx.Nonce))
                {
                    if (Policy.ValidateNextBlockTx(this, tx1) is { } tpve)
                    {
                        throw new TxPolicyViolationException(
                            "According to BlockPolicy, this transaction is not valid.",
                            tx1.Id,
                            tpve);
                    }

                    Address txSigner = tx1.Signer;
                    nonceDeltas.TryGetValue(txSigner, out var nonceDelta);

                    long expectedNonce = nonceDelta + Store.GetTxNonce(Id, txSigner);

                    if (!expectedNonce.Equals(tx1.Nonce))
                    {
                        _logger.Debug("Append failed. The tx `{TxId}` is invalid.", tx1.Id);
                        throw new InvalidTxNonceException(
                            "Transaction nonce is invalid.",
                            tx1.Id,
                            expectedNonce,
                            tx1.Nonce
                        );
                    }

                    nonceDeltas[txSigner] = nonceDelta + 1;
                }

                _rwlock.EnterWriteLock();
                try
                {
                    if (evaluateActions && actionEvaluations is null)
                    {
                        _logger.Debug(
                            "Executing actions in the block #{BlockIndex} {BlockHash}...",
                            block.Index,
                            block.Hash
                        );
                        actionEvaluations = ExecuteActions(block);
                        _logger.Debug(
                            "Executed actions in the block #{BlockIndex} {BlockHash}.",
                            block.Index,
                            block.Hash
                        );

                        // FIXME: Using evaluateActions as a proxy flag for preloading status.
                        const string TimestampFormat = "yyyy-MM-ddTHH:mm:ss.ffffffZ";
                        _logger
                            .ForContext("Tag", "Metric")
                            .ForContext("Subtag", "BlockAppendTimestamp")
                            .Debug(
                                "Block #{BlockIndex} {BlockHash} with " +
                                "timestamp {BlockTimestamp} appended at {AppendTimestamp}.",
                                block.Index,
                                block.Hash,
                                block.Timestamp.ToString(
                                    TimestampFormat, CultureInfo.InvariantCulture),
                                DateTimeOffset.UtcNow.ToString(
                                    TimestampFormat, CultureInfo.InvariantCulture));
                    }

                    _blocks[block.Hash] = block;
                    foreach (KeyValuePair<Address, long> pair in nonceDeltas)
                    {
                        Store.IncreaseTxNonce(Id, pair.Key, pair.Value);
                    }

                    Store.AppendIndex(Id, block.Hash);

                    foreach (var tx in block.Transactions)
                    {
                        Store.PutTxIdBlockHashIndex(tx.Id, block.Hash);
                    }
                }
                finally
                {
                    _rwlock.ExitWriteLock();
                }

                if (IsCanonical)
                {
                    _logger.Debug(
                        "Unstaging {TxCount} transactions from block #{BlockIndex} {BlockHash}...",
                        block.Transactions.Count(),
                        block.Index,
                        block.Hash);
                    foreach (Transaction<T> tx in block.Transactions)
                    {
                        UnstageTransaction(tx);
                    }

                    _logger.Debug(
                        "Unstaged {TxCount} transactions from block #{BlockIndex} {BlockHash}...",
                        block.Transactions.Count(),
                        block.Index,
                        block.Hash);
                }
                else
                {
                    _logger.Debug(
                        "Skipping unstaging transactions from block #{BlockIndex} {BlockHash} " +
                        "for non-canonical chain {ChainID}.",
                        block.Index,
                        block.Hash,
                        Id);
                }

                TipChanged?.Invoke(this, (prevTip, block));
                _logger.Debug(
                    "Appended the block #{BlockIndex} {BlockHash}.",
                    block.Index,
                    block.Hash);

                if (renderBlocks)
                {
                    const string startMsg =
                        "Invoking renderers for #{BlockIndex} {BlockHash}... " +
                        "({Renderers} renderer(s), {ActionRenderers} action renderer(s))";
                    _logger.Debug(
                        startMsg,
                        block.Index,
                        block.Hash,
                        Renderers.Count,
                        ActionRenderers.Count
                    );
                    foreach (IRenderer<T> renderer in Renderers)
                    {
                        renderer.RenderBlock(oldTip: prevTip ?? Genesis, newTip: block);
                    }

                    if (ActionRenderers.Any())
                    {
                        if (renderActions)
                        {
                            RenderActions(
                                evaluations: actionEvaluations,
                                block: block,
                                stateCompleters: (StateCompleterSet<T>)stateCompleters);
                        }

                        foreach (IActionRenderer<T> renderer in ActionRenderers)
                        {
                            renderer.RenderBlockEnd(oldTip: prevTip ?? Genesis, newTip: block);
                        }
                    }

                    const string endMsg =
                        "Invoked renderers for #{BlockIndex} {BlockHash}... " +
                        "({Renderers} renderer(s), {ActionRenderers} action renderer(s))";
                    _logger.Debug(
                        endMsg,
                        block.Index,
                        block.Hash,
                        Renderers.Count,
                        ActionRenderers.Count
                    );
                }
            }
            finally
            {
                _rwlock.ExitUpgradeableReadLock();
            }
        }
#pragma warning restore MEN003

        /// <summary>
        /// Find an approximate to the topmost common ancestor between this
        /// <see cref="BlockChain{T}"/> and a given <see cref="BlockLocator"/>.
        /// </summary>
        /// <param name="locator">A block locator that contains candidate common ancestors.</param>
        /// <returns>An approximate to the topmost common ancestor.  If it failed to find anything
        /// returns <c>null</c>.</returns>
        internal BlockHash? FindBranchpoint(BlockLocator locator)
        {
            try
            {
                _rwlock.EnterReadLock();

                _logger.Debug(
                    "Finding a branchpoint with locator [{LocatorHead}, ...].",
                    locator.FirstOrDefault());
                foreach (BlockHash hash in locator)
                {
                    if (_blocks.ContainsKey(hash)
                        && _blocks[hash] is Block<T> block
                        && hash.Equals(Store.IndexBlockHash(Id, block.Index)))
                    {
                        _logger.Debug(
                            "Found a branchpoint with locator [{LocatorHead}, ...]: {Hash}.",
                            locator.FirstOrDefault(),
                            hash
                        );
                        return hash;
                    }
                }

                _logger.Debug(
                    "Failed to find a branchpoint locator [{LocatorHead}, ...].",
                    locator.FirstOrDefault());
                return null;
            }
            finally
            {
                _rwlock.ExitReadLock();
            }
        }

        /// <summary>
        /// Lists the all staged transactions, with properly ordered nonces.
        /// </summary>
        /// <param name="txPriority">An optional comparer for give certain transactions to
        /// priority to belong to the block.  No certain priority by default.</param>
        /// <returns>A list of staged transactions.  This guarantees that for transactions signed
        /// by the same address, those with greater nonce never comes before those with
        /// lesser nonce.</returns>
        internal ImmutableList<Transaction<T>> ListStagedTransactions(
            IComparer<Transaction<T>> txPriority = null
        )
        {
            IEnumerable<Transaction<T>> unorderedTxs = StagePolicy.Iterate(this);
            if (txPriority is { } comparer)
            {
                unorderedTxs = unorderedTxs.OrderBy(tx => tx, comparer);
            }

            Transaction<T>[] txs = unorderedTxs.ToArray();

            Dictionary<Address, LinkedList<Transaction<T>>> seats = txs
                .GroupBy(tx => tx.Signer)
                .Select(g => (g.Key, new LinkedList<Transaction<T>>(g.OrderBy(tx => tx.Nonce))))
                .ToDictionary(pair => pair.Item1, pair => pair.Item2);

            return txs.Select(tx =>
            {
                LinkedList<Transaction<T>> seat = seats[tx.Signer];
                Transaction<T> first = seat.First.Value;
                seat.RemoveFirst();
                return first;
            }).ToImmutableList();
        }

        internal void SetStates(
            Block<T> block,
            IReadOnlyList<ActionEvaluation> actionEvaluations
        )
        {
            if (!StateStore.ContainsStateRoot(block.StateRootHash))
            {
                var totalDelta = actionEvaluations.GetTotalDelta(
                    ToStateKey, ToFungibleAssetKey, ToTotalSupplyKey);
                HashDigest<SHA256>? prevStateRootHash = Store.GetStateRootHash(block.PreviousHash);
                StateStore.Commit(prevStateRootHash, totalDelta);
            }
        }

        internal IEnumerable<Block<T>> IterateBlocks(int offset = 0, int? limit = null)
        {
            _rwlock.EnterUpgradeableReadLock();

            try
            {
                foreach (BlockHash hash in IterateBlockHashes(offset, limit))
                {
                    yield return _blocks[hash];
                }
            }
            finally
            {
                _rwlock.ExitUpgradeableReadLock();
            }
        }

        internal IEnumerable<BlockHash> IterateBlockHashes(int offset = 0, int? limit = null)
        {
            _rwlock.EnterUpgradeableReadLock();

            try
            {
                IEnumerable<BlockHash> indices = Store.IterateIndexes(Id, offset, limit);

                // NOTE: The reason why this does not simply return indices, but iterates over
                // indices and yields hashes step by step instead, is that we need to ensure
                // the read lock held until the whole iteration completes.
                foreach (BlockHash hash in indices)
                {
                    yield return hash;
                }
            }
            finally
            {
                _rwlock.ExitUpgradeableReadLock();
            }
        }

#pragma warning disable SA1202
        public InvalidBlockException ValidateNextBlock(Block<T> block)
#pragma warning restore SA1202
        {
            int actualProtocolVersion = block.ProtocolVersion;
            const int currentProtocolVersion = Block<T>.CurrentProtocolVersion;

            // FIXME: Crude way of checking protocol version for non-genesis block.
            // Ideally, whether this is called during instantiation should be made more explicit.
            if (actualProtocolVersion > currentProtocolVersion)
            {
                string message =
                    $"The protocol version ({actualProtocolVersion}) of the block " +
                    $"#{block.Index} {block.Hash} is not supported by this node." +
                    $"The highest supported protocol version is {currentProtocolVersion}.";
                return new InvalidBlockProtocolVersionException(
                    message,
                    actualProtocolVersion
                );
            }
            else if (Count > 0 && actualProtocolVersion < Tip.ProtocolVersion)
            {
                string message =
                    "The protocol version is disallowed to be downgraded from the topmost block " +
                    $"in the chain ({actualProtocolVersion} < {Tip.ProtocolVersion}).";
                return new InvalidBlockProtocolVersionException(message, actualProtocolVersion);
            }

            BlockPolicyViolationException bpve = Policy.ValidateNextBlock(this, block);
            if (bpve is { })
            {
                return bpve;
            }

            long index = this.Count;

            Block<T> lastBlock = index >= 1 ? this[index - 1] : null;
            BlockHash? prevHash = lastBlock?.Hash;
            DateTimeOffset? prevTimestamp = lastBlock?.Timestamp;

            if (!block.PreviousHash.Equals(prevHash))
            {
                if (prevHash is null)
                {
                    return new InvalidBlockPreviousHashException(
                        $"The genesis block {block.Hash} should not have previous hash, " +
                        $"but its value is {block.PreviousHash}.");
                }

                return new InvalidBlockPreviousHashException(
                    $"The block #{index} {block.Hash} is not continuous from the " +
                    $"block #{index - 1}; while previous block's hash is " +
                    $"{prevHash}, the block #{index} {block.Hash}'s pointer to " +
                    "the previous hash refers to " +
                    (block.PreviousHash?.ToString() ?? "nothing") + ".");
            }

            if (block.Timestamp < prevTimestamp)
            {
                return new InvalidBlockTimestampException(
                    $"The block #{index} {block.Hash}'s timestamp " +
                    $"({block.Timestamp}) is earlier than " +
                    $"the block #{index - 1}'s ({prevTimestamp}).");
            }

            if (block.ProtocolVersion > BlockMetadata.PoWProtocolVersion)
            {
                if ((block.Index == 0 || block.Index == 1) && block.LastCommit is { })
                {
                    return new InvalidBlockLastCommitException(
                        "The genesis block and the next block should not have lastCommit");
                }

                if (block.Index > 1 && !(block.LastCommit is { }))
                {
                    return new InvalidBlockLastCommitException(
                        $"Except the genesis block and the right after block, any block should " +
                        $"have lastCommit.");
                }

                if (block.Index > 1 && block.LastCommit is { Votes: var votes } commit)
                {
                    if (!commit.HasSameValidators(Policy.GetValidators(block.Index - 1)))
                    {
                        return new InvalidBlockLastCommitException(
                            "The validator set of block lastCommit is not matching " +
                            "with known validator set in policy.");
                    }

                    if (!commit.HasTwoThirdCommits(Policy.GetValidators(block.Index - 1)))
                    {
                        return new InvalidBlockLastCommitException(
                            $"The lastcommit votes of block #{block.Index} " +
                            $"does not meet the criteria of +2/3 committed vote.");
                    }

                    if (!commit.HasValidVotes())
                    {
                        return new InvalidBlockLastCommitException(
                            $"Some of the block #{block.Index}'s lastcommit's votes' " +
                            "are not valid.");
                    }
                }
            }

            return null;
        }
    }
}<|MERGE_RESOLUTION|>--- conflicted
+++ resolved
@@ -344,9 +344,6 @@
             }
         }
 
-<<<<<<< HEAD
-        public static Block<T> ProposeGenesisBlock(
-=======
         /// <summary>
         /// Mine the genesis block of the blockchain.
         /// </summary>
@@ -363,8 +360,7 @@
         /// <see cref="Libplanet.Blockchain.Policies.IBlockPolicy{T}.NativeTokens"/> or not.
         /// Treat no <see cref="Currency"/> as native token if the argument omitted.</param>
         /// <returns>The genesis block mined with parameters.</returns>
-        public static Block<T> MakeGenesisBlock(
->>>>>>> 81384a9c
+        public static Block<T> ProposeGenesisBlock(
             IEnumerable<T> actions = null,
             PrivateKey privateKey = null,
             IAction blockAction = null,
@@ -380,9 +376,8 @@
             BlockContent<T> content = new BlockContent<T>(
                 index: 0,
                 publicKey: privateKey.PublicKey,
-                difficulty: 0,
-                totalDifficulty: 0,
                 previousHash: null,
+                lastCommit: null,
                 transactions: transactions);
 
             PreEvaluationBlock<T> preEval = content.Propose();
