--- conflicted
+++ resolved
@@ -104,12 +104,8 @@
         public ImmutableArray<byte>? Signature => Header.Signature;
 
         /// <inheritdoc cref="IPreEvaluationBlockHeader.PreEvaluationHash"/>
-<<<<<<< HEAD
+        [JsonConverter(typeof(ByteArrayJsonConverter))]
         public HashDigest<SHA256> PreEvaluationHash => _preEvaluationBlock.PreEvaluationHash;
-=======
-        [JsonConverter(typeof(ByteArrayJsonConverter))]
-        public ImmutableArray<byte> PreEvaluationHash => _preEvaluationBlock.PreEvaluationHash;
->>>>>>> 1ee05f82
 
         /// <inheritdoc cref="IBlockHeader.StateRootHash"/>
         public HashDigest<SHA256> StateRootHash => Header.StateRootHash;
@@ -117,19 +113,6 @@
         /// <inheritdoc cref="IBlockMetadata.Index"/>
         public long Index => _preEvaluationBlock.Index;
 
-<<<<<<< HEAD
-=======
-        /// <inheritdoc cref="IBlockMetadata.Difficulty"/>
-        public long Difficulty => _preEvaluationBlock.Difficulty;
-
-        /// <inheritdoc cref="IBlockMetadata.TotalDifficulty"/>
-        [JsonConverter(typeof(BigIntegerJsonConverter))]
-        public BigInteger TotalDifficulty => _preEvaluationBlock.TotalDifficulty;
-
-        /// <inheritdoc cref="IPreEvaluationBlockHeader.Nonce"/>
-        public Nonce Nonce => _preEvaluationBlock.Nonce;
-
->>>>>>> 1ee05f82
         /// <inheritdoc cref="IBlockMetadata.Miner"/>
         public Address Miner => _preEvaluationBlock.Miner;
 
