using System;
using System.Collections.Generic;
using System.Collections.Immutable;
using System.Linq;
using System.Security.Cryptography;
using System.Threading;
using Libplanet.Action;
using Libplanet.Crypto;
using Libplanet.Tx;

namespace Libplanet.Blocks
{
    /// <summary>
    /// A block content without any proofs like nonce or hash.  This represents contents of a
    /// block that is not yet mined.
    /// </summary>
    /// <typeparam name="T">A class implementing <see cref="IAction"/> to include.  This type
    /// parameter is aligned with <see cref="Transaction{T}"/>'s type parameter.</typeparam>
    /// <remarks>Unlike other model types like <see cref="Block{T}"/> or
    /// <see cref="Transaction{T}"/>, this type is mutable.  To get a distinct instance with
    /// partly changed fields, use <see cref="BlockContent{T}(IBlockContent{T})"/> constructor and
    /// property setters on a copy instead.</remarks>
    public sealed class BlockContent<T> : BlockMetadata, IBlockContent<T>
        where T : IAction, new()
    {
        private IReadOnlyList<Transaction<T>> _transactions = ImmutableArray<Transaction<T>>.Empty;

        /// <summary>
        /// Creates a new <see cref="BlockContent{T}"/> instance filled with the given
<<<<<<< HEAD
        /// <paramref name="metadata"/>'s contents and <paramref name="transactions"/>.
        /// </summary>
        /// <param name="metadata">The <see cref="IBlockMetadata"/> to copy.</param>
        /// <param name="transactions">The transactions to include in the block.</param>
        /// <exception cref="InvalidBlockProtocolVersionException">Thrown when
        /// the <paramref name="metadata"/>'s <see cref="IBlockMetadata.ProtocolVersion"/>
        /// is less than 0, or greater than <see cref="BlockMetadata.CurrentProtocolVersion"/>,
        /// the latest known protocol version.</exception>
        /// <exception cref="InvalidBlockIndexException">Thrown when the <paramref name="metadata"/>
        /// has a negative <see cref="IBlockMetadata.Index"/>.</exception>
        /// <exception cref="InvalidTxSignatureException">Thrown when any tx signature is invalid or
        /// not signed by its signer.</exception>
        /// <exception cref="InvalidTxNonceException">Thrown when the same tx nonce is used by
        /// a signer twice or more, or a tx nonce is used without its previous nonce by a signer.
        /// Note that this validates only a block's intrinsic integrity between its transactions,
        /// but does not guarantee integrity between blocks.  Such validation needs to be conducted
        /// by <see cref="Blockchain.BlockChain{T}"/>.</exception>
        /// <exception cref="InvalidTxGenesisHashException">Thrown when transactions to set have
        /// inconsistent genesis hashes.</exception>
        /// <exception cref="InvalidBlockTxHashException">Thrown when the given
        /// <paramref name="metadata"/>'s <see cref="IBlockMetadata.TxHash"/> is inconsistent with
        /// <paramref name="transactions"/>.</exception>
        public BlockContent(IBlockMetadata metadata, IEnumerable<Transaction<T>> transactions)
            : base(metadata)
        {
            Transactions = transactions.ToImmutableArray();
            TxHash = metadata.TxHash;
        }

        /// <summary>
        /// Creates a new <see cref="BlockContent{T}"/> instance filled with the given
=======
>>>>>>> a3b762b3
        /// <paramref name="metadata"/>'s contents and zero transactions.
        /// </summary>
        /// <param name="metadata">The <see cref="IBlockMetadata"/> to copy.</param>
        /// <exception cref="InvalidBlockProtocolVersionException">Thrown when
        /// the <paramref name="metadata"/>'s to set is <see cref="IBlockMetadata.ProtocolVersion"/>
        /// is less than 0, or greater than <see cref="BlockMetadata.CurrentProtocolVersion"/>,
        /// the latest known protocol version.</exception>
        /// <exception cref="InvalidBlockIndexException">Thrown when the value to set is negative.
        /// </exception>
        /// <exception cref="InvalidTxSignatureException">Thrown when any tx signature is invalid or
        /// not signed by its signer.</exception>
        /// <exception cref="InvalidTxNonceException">Thrown when the same tx nonce is used by
        /// a signer twice or more, or a tx nonce is used without its previous nonce by a signer.
        /// Note that this validates only a block's intrinsic integrity between its transactions,
        /// but does not guarantee integrity between blocks.  Such validation needs to be conducted
        /// by <see cref="Blockchain.BlockChain{T}"/>.</exception>
        /// <exception cref="InvalidTxGenesisHashException">Thrown when transactions to set have
        /// inconsistent genesis hashes.</exception>
        /// <exception cref="InvalidBlockTxHashException">Thrown when the given
        /// <paramref name="metadata"/>'s <see cref="IBlockMetadata.TxHash"/> is not <c>null</c>.
        /// </exception>
        public BlockContent(IBlockMetadata metadata)
            : this(metadata, Enumerable.Empty<Transaction<T>>())
        {
        }

        /// <summary>
        /// Creates a <see cref="BlockContent{T}"/> by copying the fields of another block
        /// <paramref name="content"/>.
        /// </summary>
        /// <param name="content">This source of the block content to copy.  This hasn't be
        /// a actual <see cref="BlockContent{T}"/> instance, but can be any object which implements
        /// <see cref="IBlockContent{T}"/> instance.</param>
        /// <exception cref="InvalidBlockProtocolVersionException">Thrown when
        /// the <paramref name="content"/>'s <see cref="IBlockMetadata.ProtocolVersion"/>
        /// is less than 0, or greater than <see cref="BlockMetadata.CurrentProtocolVersion"/>,
        /// the latest known protocol version.</exception>
        /// <exception cref="InvalidBlockIndexException">Thrown when the value to set is negative.
        /// </exception>
        /// <exception cref="InvalidTxSignatureException">Thrown when any tx signature is invalid or
        /// not signed by its signer.</exception>
        /// <exception cref="InvalidTxNonceException">Thrown when the same tx nonce is used by
        /// a signer twice or more, or a tx nonce is used without its previous nonce by a signer.
        /// Note that this validates only a block's intrinsic integrity between its transactions,
        /// but does not guarantee integrity between blocks.  Such validation needs to be conducted
        /// by <see cref="Blockchain.BlockChain{T}"/>.</exception>
        /// <exception cref="InvalidTxGenesisHashException">Thrown when transactions to set have
        /// inconsistent genesis hashes.</exception>
        /// <exception cref="InvalidBlockTxHashException">Thrown when the given block
        /// <paramref name="content"/>'s <see cref="IBlockMetadata.TxHash"/> is not consistent with
        /// its <see cref="IBlockContent{T}.Transactions"/>.</exception>
        public BlockContent(IBlockContent<T> content)
            : this(content, content.Transactions)
        {
        }

        /// <summary>
        /// Creates a new <see cref="BlockContent{T}"/> instance filled with the given
        /// <paramref name="metadata"/>'s contents and <paramref name="transactions"/>.
        /// </summary>
        /// <param name="metadata">The <see cref="IBlockMetadata"/> to copy.</param>
        /// <param name="transactions">The transactions to include in the block.</param>
        /// <exception cref="InvalidBlockProtocolVersionException">Thrown when
        /// the <paramref name="metadata"/>'s <see cref="IBlockMetadata.ProtocolVersion"/>
        /// is less than 0, or greater than <see cref="BlockMetadata.CurrentProtocolVersion"/>,
        /// the latest known protocol version.</exception>
        /// <exception cref="InvalidBlockIndexException">Thrown when the <paramref name="metadata"/>
        /// has a negative <see cref="IBlockMetadata.Index"/>.</exception>
        /// <exception cref="InvalidBlockDifficultyException">Thrown when
        /// the <paramref name="metadata"/>'s <see cref="IBlockMetadata.Difficulty"/> is negative.
        /// </exception>
        /// <exception cref="InvalidBlockTotalDifficultyException">Thrown when
        /// the <paramref name="metadata"/>'s <see cref="IBlockMetadata.TotalDifficulty"/> is less
        /// than its <see cref="IBlockMetadata.Difficulty"/>.</exception>
        /// <exception cref="InvalidTxSignatureException">Thrown when any tx signature is invalid or
        /// not signed by its signer.</exception>
        /// <exception cref="InvalidTxNonceException">Thrown when the same tx nonce is used by
        /// a signer twice or more, or a tx nonce is used without its previous nonce by a signer.
        /// Note that this validates only a block's intrinsic integrity between its transactions,
        /// but does not guarantee integrity between blocks.  Such validation needs to be conducted
        /// by <see cref="Blockchain.BlockChain{T}"/>.</exception>
        /// <exception cref="InvalidTxGenesisHashException">Thrown when transactions to set have
        /// inconsistent genesis hashes.</exception>
        /// <exception cref="InvalidBlockTxHashException">Thrown when the given
        /// <paramref name="metadata"/>'s <see cref="IBlockMetadata.TxHash"/> is inconsistent with
        /// <paramref name="transactions"/>.</exception>
        public BlockContent(IBlockMetadata metadata, IEnumerable<Transaction<T>> transactions)
            : base(metadata)
        {
            Transactions = transactions.ToImmutableArray();
            ValidateTxHash();
        }

        /// <summary>
        /// Creates a new <see cref="BlockContent{T}"/> instance with no
        /// <see cref="Transaction{T}"/>s.
        /// </summary>
        /// <remarks>
        /// <see cref="IBlockMetadata.TxHash"/> and <see cref="IBlockMetadata.Miner"/> are
        /// automatically derived.
        /// </remarks>
        /// <param name="index">Goes to <see cref="IBlockMetadata.Index"/>.</param>
        /// <param name="publicKey">Goes to <see cref="IBlockMetadata.PublicKey"/>.</param>
        /// <param name="previousHash">Goes to <see cref="IBlockMetadata.PreviousHash"/>.</param>
        /// <param name="lastCommit">Goes to <see cref="IBlockMetadata.LastCommit"/>.</param>
        public BlockContent(
            long index,
            PublicKey publicKey,
            BlockHash? previousHash,
            BlockCommit? lastCommit)
            : this(
                index: index,
                publicKey: publicKey,
                previousHash: previousHash,
                lastCommit: lastCommit,
                transactions: new List<Transaction<T>>())
        {
        }

        /// <summary>
        /// Creates a new <see cref="BlockContent{T}"/> instance with given
        /// <paramref name="transactions"/>.
        /// </summary>
        /// <remarks>
        /// <see cref="IBlockMetadata.TxHash"/> and <see cref="IBlockMetadata.Miner"/> are
        /// automatically derived.
        /// </remarks>
        /// <param name="index">Goes to <see cref="IBlockMetadata.Index"/>.</param>
        /// <param name="publicKey">Goes to <see cref="IBlockMetadata.PublicKey"/>.</param>
        /// <param name="previousHash">Goes to <see cref="IBlockMetadata.PreviousHash"/>.</param>
        /// <param name="lastCommit">Goes to <see cref="IBlockMetadata.LastCommit"/>.</param>
        /// <param name="transactions">Goes to <see cref="IBlockContent{T}.Transactions"/>.</param>
        public BlockContent(
            long index,
            PublicKey publicKey,
            BlockHash? previousHash,
            BlockCommit? lastCommit,
            IReadOnlyList<Transaction<T>> transactions)
            : this(
                index: index,
                publicKey: publicKey,
                previousHash: previousHash,
                txHash: DeriveTxHash(transactions.OrderBy(tx => tx.Id).ToList()),
                lastCommit: lastCommit,
                transactions: transactions)
        {
        }

        internal BlockContent(
            long index,
            PublicKey publicKey,
            BlockHash? previousHash,
            HashDigest<SHA256>? txHash,
            BlockCommit? lastCommit,
            IEnumerable<Transaction<T>> transactions)
            : this(
                protocolVersion: BlockMetadata.CurrentProtocolVersion,
                index: index,
                timestamp: DateTimeOffset.UtcNow,
                miner: null,
                publicKey: publicKey,
                previousHash: previousHash,
                txHash: txHash,
                lastCommit: lastCommit,
                transactions: transactions)
        {
        }

        // Constructor for manually assigning fields.
        internal BlockContent(
            int protocolVersion,
            long index,
            DateTimeOffset timestamp,
            Address? miner,
            PublicKey? publicKey,
            BlockHash? previousHash,
            HashDigest<SHA256>? txHash,
            BlockCommit? lastCommit,
            IEnumerable<Transaction<T>> transactions)
            : base(
                protocolVersion: protocolVersion,
                index: index,
                timestamp: timestamp,
                miner: miner,
                publicKey: publicKey,
                previousHash: previousHash,
                txHash: txHash,
                lastCommit: lastCommit)
        {
            Transactions = transactions.ToImmutableArray();
            ValidateTxHash();
        }

        /// <summary>
        /// Transactions belonging to the block.
        /// </summary>
        /// <remarks>This is always ordered by <see cref="Transaction{T}.Id"/>.</remarks>
        /// <exception cref="InvalidTxSignatureException">Thrown when any tx signature is invalid or
        /// not signed by its signer.</exception>
        /// <exception cref="InvalidTxNonceException">Thrown when the same tx nonce is used by
        /// a signer twice or more, or a tx nonce is used without its previous nonce by a signer.
        /// Note that this validates only a block's intrinsic integrity between its transactions,
        /// but does not guarantee integrity between blocks.  Such validation needs to be conducted
        /// by <see cref="Blockchain.BlockChain{T}"/>.</exception>
        /// <exception cref="InvalidTxGenesisHashException">Thrown when transactions to set have
        /// inconsistent genesis hashes.</exception>
        public IReadOnlyList<Transaction<T>> Transactions
        {
            get => _transactions;
            set
            {
                value.ValidateTxNonces(Index);
                foreach (Transaction<T> tx in value)
                {
                    // FIXME: Transaction<T> should disallow illegal states to be represented
                    // as its instances.  https://github.com/planetarium/libplanet/issues/1164
                    tx.Validate();
                }

                _transactions = value.OrderBy(tx => tx.Id).ToImmutableArray();
            }
        }

        /// <summary>
        /// Mines the PoW (proof-of-work) nonce satisfying <paramref name="difficulty"/>
        /// for <see cref="PreEvaluationBlockHeader.PreEvaluationHash"/>
        /// and returns a valid <see cref="PreEvaluationBlock{T}"/> instance.
        /// </summary>
        /// <param name="difficulty">The difficulty to target when mining
        /// <see cref="PreEvaluationBlockHeader.PreEvaluationHash"/>.</param>
        /// <param name="cancellationToken">An optional cancellation token used to propagate signal
        /// that this operation should be cancelled.</param>
        /// <returns>A <see cref="PreEvaluationBlock{T}"/> instance with a valid proof-of-work.
        /// </returns>
        /// <exception cref="OperationCanceledException">Thrown when the specified
        /// <paramref name="cancellationToken"/> received a cancellation request.</exception>
        public PreEvaluationBlock<T> Mine(
            long difficulty,
            CancellationToken cancellationToken = default) =>
                new PreEvaluationBlock<T>(
                    this, MineNonce(difficulty, cancellationToken).PreEvaluationHash);

        public PreEvaluationBlock<T> Propose()
        {
            return new PreEvaluationBlock<T>(
                this,
                DerivePreEvaluationHash(default));
        }

        /// <summary>
        /// Derives <see cref="IBlockMetadata.TxHash"/> from given <paramref name="transactions"/>.
        /// </summary>
        /// <param name="transactions">The transactions to derive
        /// <see cref="IBlockMetadata.TxHash"/> from.  This must be ordered by
        /// <see cref="Transaction{T}.Id"/>.</param>
        /// <returns>The derived <see cref="IBlockMetadata.TxHash"/>.</returns>
        /// <exception cref="ArgumentException">Thrown when the <paramref name="transactions"/> are
        /// not ordered by their <see cref="Transaction{T}.Id"/>s.</exception>
        internal static HashDigest<SHA256>? DeriveTxHash(IEnumerable<Transaction<T>> transactions)
        {
            TxId? prevId = null;
            SHA256 hasher = SHA256.Create();

            // Bencodex lists look like: l...e
            hasher.TransformBlock(new byte[] { 0x6c }, 0, 1, null, 0);  // "l"
            foreach (Transaction<T> tx in transactions)
            {
                if (prevId is { } prev && prev.CompareTo(tx.Id) > 0)
                {
                    throw new ArgumentException(
                        $"Transactions must be ordered by their {nameof(Transaction<T>.Id)}s.",
                        nameof(transactions)
                    );
                }

                byte[] payload = tx.Serialize(true);
                hasher.TransformBlock(payload, 0, payload.Length, null, 0);
                prevId = tx.Id;
            }

            if (prevId is null)
            {
                return null;
            }

            hasher.TransformFinalBlock(new byte[] { 0x65 }, 0, 1);  // "e"
            return new HashDigest<SHA256>(hasher.Hash);
        }

        private void ValidateTxHash()
        {
            HashDigest<SHA256>? derivedTxHash = DeriveTxHash(Transactions);
            if (!((TxHash is { } a && derivedTxHash is { } b && a.Equals(b)) ||
                (TxHash is null && derivedTxHash is null)))
            {
                throw new InvalidBlockTxHashException(
                    $"The block #{Index}'s {nameof(TxHash)} is invalid.",
                    TxHash,
                    derivedTxHash);
            }
        }
    }
}<|MERGE_RESOLUTION|>--- conflicted
+++ resolved
@@ -27,40 +27,6 @@
 
         /// <summary>
         /// Creates a new <see cref="BlockContent{T}"/> instance filled with the given
-<<<<<<< HEAD
-        /// <paramref name="metadata"/>'s contents and <paramref name="transactions"/>.
-        /// </summary>
-        /// <param name="metadata">The <see cref="IBlockMetadata"/> to copy.</param>
-        /// <param name="transactions">The transactions to include in the block.</param>
-        /// <exception cref="InvalidBlockProtocolVersionException">Thrown when
-        /// the <paramref name="metadata"/>'s <see cref="IBlockMetadata.ProtocolVersion"/>
-        /// is less than 0, or greater than <see cref="BlockMetadata.CurrentProtocolVersion"/>,
-        /// the latest known protocol version.</exception>
-        /// <exception cref="InvalidBlockIndexException">Thrown when the <paramref name="metadata"/>
-        /// has a negative <see cref="IBlockMetadata.Index"/>.</exception>
-        /// <exception cref="InvalidTxSignatureException">Thrown when any tx signature is invalid or
-        /// not signed by its signer.</exception>
-        /// <exception cref="InvalidTxNonceException">Thrown when the same tx nonce is used by
-        /// a signer twice or more, or a tx nonce is used without its previous nonce by a signer.
-        /// Note that this validates only a block's intrinsic integrity between its transactions,
-        /// but does not guarantee integrity between blocks.  Such validation needs to be conducted
-        /// by <see cref="Blockchain.BlockChain{T}"/>.</exception>
-        /// <exception cref="InvalidTxGenesisHashException">Thrown when transactions to set have
-        /// inconsistent genesis hashes.</exception>
-        /// <exception cref="InvalidBlockTxHashException">Thrown when the given
-        /// <paramref name="metadata"/>'s <see cref="IBlockMetadata.TxHash"/> is inconsistent with
-        /// <paramref name="transactions"/>.</exception>
-        public BlockContent(IBlockMetadata metadata, IEnumerable<Transaction<T>> transactions)
-            : base(metadata)
-        {
-            Transactions = transactions.ToImmutableArray();
-            TxHash = metadata.TxHash;
-        }
-
-        /// <summary>
-        /// Creates a new <see cref="BlockContent{T}"/> instance filled with the given
-=======
->>>>>>> a3b762b3
         /// <paramref name="metadata"/>'s contents and zero transactions.
         /// </summary>
         /// <param name="metadata">The <see cref="IBlockMetadata"/> to copy.</param>
@@ -129,12 +95,6 @@
         /// the latest known protocol version.</exception>
         /// <exception cref="InvalidBlockIndexException">Thrown when the <paramref name="metadata"/>
         /// has a negative <see cref="IBlockMetadata.Index"/>.</exception>
-        /// <exception cref="InvalidBlockDifficultyException">Thrown when
-        /// the <paramref name="metadata"/>'s <see cref="IBlockMetadata.Difficulty"/> is negative.
-        /// </exception>
-        /// <exception cref="InvalidBlockTotalDifficultyException">Thrown when
-        /// the <paramref name="metadata"/>'s <see cref="IBlockMetadata.TotalDifficulty"/> is less
-        /// than its <see cref="IBlockMetadata.Difficulty"/>.</exception>
         /// <exception cref="InvalidTxSignatureException">Thrown when any tx signature is invalid or
         /// not signed by its signer.</exception>
         /// <exception cref="InvalidTxNonceException">Thrown when the same tx nonce is used by
