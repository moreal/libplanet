using System;
using System.Collections.Generic;
using System.Collections.Immutable;
using System.Globalization;
using System.Linq;
using System.Security.Cryptography;
using Bencodex.Types;
using Libplanet.Action;
using Libplanet.Crypto;
using Libplanet.Tx;

namespace Libplanet.Blocks
{
    /// <summary>
    /// Marshaling and unmarshaling block data.
    /// </summary>
    public static class BlockMarshaler
    {
        // Block fields:
        internal static readonly byte[] HeaderKey = { 0x48 }; // 'H'
        internal static readonly byte[] TransactionsKey = { 0x54 }; // 'T'

        private const string TimestampFormat = "yyyy-MM-ddTHH:mm:ss.ffffffZ";

        // Header fields:
        private static readonly byte[] ProtocolVersionKey = { 0x00 };
        private static readonly byte[] IndexKey = { 0x69 }; // 'i'
        private static readonly byte[] TimestampKey = { 0x74 }; // 't'
        private static readonly byte[] DifficultyKey = { 0x64 }; // 'd'; Legacy, unused.
        private static readonly byte[] TotalDifficultyKey = { 0x54 }; // 'T'; Legacy, unused.
        private static readonly byte[] NonceKey = { 0x6e }; // 'n'; Legacy, unused.
        private static readonly byte[] MinerKey = { 0x6d }; // 'm'
        private static readonly byte[] PublicKeyKey = { 0x50 }; // 'P'
        private static readonly byte[] PreviousHashKey = { 0x70 }; // 'p'
        private static readonly byte[] TxHashKey = { 0x78 }; // 'x'
        private static readonly byte[] HashKey = { 0x68 }; // 'h'
        private static readonly byte[] StateRootHashKey = { 0x73 }; // 's'
        private static readonly byte[] SignatureKey = { 0x53 }; // 'S'
        private static readonly byte[] PreEvaluationHashKey = { 0x63 }; // 'c'
        private static readonly byte[] LastCommitKey = { 0x43 }; // 'C'

        public static Dictionary MarshalBlockMetadata(IBlockMetadata metadata)
        {
            string timestamp =
                metadata.Timestamp.ToString(TimestampFormat, CultureInfo.InvariantCulture);
            Dictionary dict = Dictionary.Empty
                .Add(IndexKey, metadata.Index)
<<<<<<< HEAD
                .Add(TimestampKey, timestamp);
=======
                .Add(TimestampKey, timestamp)
                .Add(DifficultyKey, metadata.Difficulty)
                .Add(TotalDifficultyKey, metadata.TotalDifficulty);
>>>>>>> 964ea424

            if (metadata.ProtocolVersion != 0)
            {
                dict = dict.Add(ProtocolVersionKey, metadata.ProtocolVersion);
            }

            if (metadata.PreviousHash is { } prev)
            {
                dict = dict.Add(PreviousHashKey, prev.ByteArray);
            }

            if (metadata.TxHash is { } th)
            {
                dict = dict.Add(TxHashKey, th.ByteArray);
            }

            dict = metadata.PublicKey is { } pubKey
                ? dict.Add(PublicKeyKey, pubKey.Format(compress: true))
                : dict.Add(MinerKey, metadata.Miner.ByteArray);

            if (metadata.LastCommit is { } commit)
            {
                dict = dict.Add(LastCommitKey, commit.ByteArray);
            }

            return dict;
        }

        public static Dictionary MarshalPreEvaluationBlockHeader(
            Dictionary marshaledMetadata,
            HashDigest<SHA256> preEvaluationHash
        )
        {
            Dictionary dict = marshaledMetadata;
            ImmutableArray<byte> preEvaluationHashBytes = preEvaluationHash.ByteArray;

            if (!preEvaluationHashBytes.IsDefaultOrEmpty)
            {
                dict = dict.Add(PreEvaluationHashKey, preEvaluationHashBytes);
            }

            return dict;
        }

        public static Dictionary MarshalPreEvaluationBlockHeader(IPreEvaluationBlockHeader header)
        {
            return MarshalPreEvaluationBlockHeader(
                MarshalBlockMetadata(header),
                header.PreEvaluationHash
            );
        }

        public static Dictionary MarshalBlockHeader(
            Dictionary marshaledPreEvaluatedBlockHeader,
            HashDigest<SHA256> stateRootHash,
            ImmutableArray<byte>? signature,
            BlockHash hash
        )
        {
            Dictionary dict = marshaledPreEvaluatedBlockHeader
                .Add(StateRootHashKey, stateRootHash.ByteArray)
                .Add(HashKey, hash.ByteArray);
            if (signature is { } sig)
            {
                dict = dict.Add(SignatureKey, sig);
            }

            return dict;
        }

        public static Dictionary MarshalBlockHeader(this IBlockHeader header) =>
            MarshalBlockHeader(
                MarshalPreEvaluationBlockHeader(header),
                header.StateRootHash,
                header.Signature,
                header.Hash
            );

        public static List MarshalTransactions<T>(this IReadOnlyList<Transaction<T>> txs)
            where T : IAction, new()
        =>
            new List(txs.Select(tx => MarshalTransaction<T>(tx)).Cast<IValue>());

        public static Binary MarshalTransaction<T>(this Transaction<T> tx)
            where T : IAction, new() => new Binary(tx.Serialize(true));

        public static Dictionary MarshalBlock(
            Dictionary marshaledBlockHeader,
            List marshaledTransactions
        )
        {
            Dictionary dict = Dictionary.Empty
                .Add(HeaderKey, marshaledBlockHeader);
            if (marshaledTransactions.Any())
            {
                dict = dict.Add(TransactionsKey, marshaledTransactions);
            }

            return dict;
        }

        public static Dictionary MarshalBlock<T>(this Block<T> block)
            where T : IAction, new()
        =>
            MarshalBlock(
                MarshalBlockHeader(block.Header),
                MarshalTransactions(block.Transactions)
            );

        public static long UnmarshalBlockMetadataIndex(Dictionary marshaledMetadata) =>
            marshaledMetadata.GetValue<Integer>(IndexKey);

        public static BlockMetadata UnmarshalBlockMetadata(Dictionary marshaled)
        {
            var metadata = new BlockMetadata
            {
                ProtocolVersion = marshaled.ContainsKey(ProtocolVersionKey)
                    ? (int)marshaled.GetValue<Integer>(ProtocolVersionKey)
                    : 0,
                Index = UnmarshalBlockMetadataIndex(marshaled),
                Timestamp = DateTimeOffset.ParseExact(
                    marshaled.GetValue<Text>(TimestampKey),
                    TimestampFormat,
                    CultureInfo.InvariantCulture
                ),
                PreviousHash = marshaled.ContainsKey(PreviousHashKey)
                    ? new BlockHash(marshaled.GetValue<Binary>(PreviousHashKey).ByteArray)
                    : (BlockHash?)null,
                TxHash = marshaled.ContainsKey(TxHashKey)
                    ? new HashDigest<SHA256>(
                        marshaled.GetValue<Binary>(TxHashKey).ByteArray)
                    : (HashDigest<SHA256>?)null,
                LastCommit = marshaled.ContainsKey(LastCommitKey)
                ? new BlockCommit(marshaled.GetValue<Binary>(LastCommitKey).ByteArray.ToArray())
                : (BlockCommit?)null,
            };

            if (marshaled.ContainsKey(PublicKeyKey))
            {
                metadata.PublicKey =
                    new PublicKey(marshaled.GetValue<Binary>(PublicKeyKey).ByteArray);
            }
            else
            {
                metadata.Miner = new Address(marshaled.GetValue<Binary>(MinerKey).ByteArray);
            }

            return metadata;
        }

        public static HashDigest<SHA256> UnmarshalPreEvaluationHash(Dictionary marshaled) =>
            new HashDigest<SHA256>(marshaled.GetValue<Binary>(PreEvaluationHashKey).ByteArray);

        public static PreEvaluationBlockHeader UnmarshalPreEvaluationBlockHeader(
            Dictionary marshaled)
        {
            return new PreEvaluationBlockHeader(
                    metadata: UnmarshalBlockMetadata(marshaled),
                    preEvaluationHash: UnmarshalPreEvaluationHash(marshaled));
        }

        public static BlockHash UnmarshalBlockHeaderHash(Dictionary marshaledBlockHeader) =>
            new BlockHash(marshaledBlockHeader.GetValue<Binary>(HashKey).ByteArray);

        public static HashDigest<SHA256> UnmarshalBlockHeaderStateRootHash(
            Dictionary marshaledBlockHeader
        ) =>
            new HashDigest<SHA256>(
                marshaledBlockHeader.GetValue<Binary>(StateRootHashKey).ByteArray
            );

        public static ImmutableArray<byte>? UnmarshalBlockHeaderSignature(
            Dictionary marshaledBlockHeader
        ) =>
            marshaledBlockHeader.ContainsKey(SignatureKey)
                ? marshaledBlockHeader.GetValue<Binary>(SignatureKey).ByteArray
                : (ImmutableArray<byte>?)null;

        public static BlockHeader UnmarshalBlockHeader(Dictionary marshaled)
        {
            PreEvaluationBlockHeader preEvalHeader = UnmarshalPreEvaluationBlockHeader(marshaled);
            HashDigest<SHA256> stateRootHash = UnmarshalBlockHeaderStateRootHash(marshaled);
            ImmutableArray<byte>? sig = UnmarshalBlockHeaderSignature(marshaled);
            BlockHash hash = UnmarshalBlockHeaderHash(marshaled);
            return new BlockHeader(preEvalHeader, stateRootHash, sig, hash);
        }

        public static IReadOnlyList<Transaction<T>> UnmarshalTransactions<T>(List marshaled)
            where T : IAction, new()
        =>
            marshaled
                .Select(tx => Transaction<T>.Deserialize(((Binary)tx).ToByteArray(), true))
                .ToImmutableArray();

        public static IReadOnlyList<Transaction<T>> UnmarshalBlockTransactions<T>(
            Dictionary marshaledBlock
        )
            where T : IAction, new()
        =>
            marshaledBlock.ContainsKey(TransactionsKey)
                ? UnmarshalTransactions<T>(marshaledBlock.GetValue<List>(TransactionsKey))
                : ImmutableArray<Transaction<T>>.Empty;

        public static Block<T> UnmarshalBlock<T>(
            Dictionary marshaled
        )
            where T : IAction, new()
        {
            BlockHeader header = UnmarshalBlockHeader(marshaled.GetValue<Dictionary>(HeaderKey));
            IReadOnlyList<Transaction<T>> txs = UnmarshalBlockTransactions<T>(marshaled);
            return new Block<T>(header, txs);
        }
    }
}<|MERGE_RESOLUTION|>--- conflicted
+++ resolved
@@ -45,13 +45,7 @@
                 metadata.Timestamp.ToString(TimestampFormat, CultureInfo.InvariantCulture);
             Dictionary dict = Dictionary.Empty
                 .Add(IndexKey, metadata.Index)
-<<<<<<< HEAD
                 .Add(TimestampKey, timestamp);
-=======
-                .Add(TimestampKey, timestamp)
-                .Add(DifficultyKey, metadata.Difficulty)
-                .Add(TotalDifficultyKey, metadata.TotalDifficulty);
->>>>>>> 964ea424
 
             if (metadata.ProtocolVersion != 0)
             {
