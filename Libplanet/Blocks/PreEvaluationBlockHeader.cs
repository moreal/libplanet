using System;
using System.Collections.Immutable;
using System.Linq;
using System.Numerics;
using System.Security.Cryptography;
using Bencodex;
using Bencodex.Types;
using Libplanet.Consensus;
using Libplanet.Crypto;

namespace Libplanet.Blocks
{
    /// <summary>
    /// A block candidate without evaluating actions (in its transactions and a possible
    /// <see cref="Blockchain.Policies.IBlockPolicy{T}.BlockAction"/>) and state root hash.
    /// </summary>
    /// <remarks>It guarantees that every instance of this type has a valid proof-of-work
    /// <see cref="Nonce"/> which satisfies its <see cref="Difficulty"/>.</remarks>
    public class PreEvaluationBlockHeader : IPreEvaluationBlockHeader
    {
        protected static readonly Codec Codec = new Codec();

        /// <summary>
        /// Creates a <see cref="PreEvaluationBlockHeader"/>  by copying the fields of another
        /// pre-evaluation block <paramref name="header"/>.
        /// </summary>
        /// <param name="header">A pre-evaluation block header to copy.</param>
        /// <exception cref="InvalidBlockProtocolVersionException">Thrown when
        /// the <paramref name="header"/>'s to set is <see cref="IBlockMetadata.ProtocolVersion"/>
        /// is less than 0, or greater than <see cref="BlockMetadata.CurrentProtocolVersion"/>,
        /// the latest known protocol version.</exception>
        /// <exception cref="InvalidBlockIndexException">Thrown when the <paramref name="header"/>
        /// has a negative <see cref="IBlockMetadata.Index"/>.</exception>
        /// <exception cref="InvalidBlockDifficultyException">Thrown when
        /// the <paramref name="header"/>'s <see cref="IBlockMetadata.Difficulty"/> is negative.
        /// </exception>
        /// <exception cref="InvalidBlockTotalDifficultyException">Thrown when
        /// the <paramref name="header"/>'s <see cref="IBlockMetadata.TotalDifficulty"/> is less
        /// than its <see cref="IBlockMetadata.Difficulty"/>.</exception>
        /// <exception cref="InvalidBlockPreEvaluationHashException">Thrown when the given
        /// pre-evaluation <paramref name="header"/>'s
        /// <seealso cref="IPreEvaluationBlockHeader.PreEvaluationHash"/> is invalid.</exception>
        /// <exception cref="InvalidBlockNonceException">Thrown when the given
        /// pre-evaluation <paramref name="header"/>'s
        /// <seealso cref="IPreEvaluationBlockHeader.Nonce"/> does not satisfy the required
        /// <see cref="IBlockMetadata.Difficulty"/>.
        /// </exception>
        public PreEvaluationBlockHeader(IPreEvaluationBlockHeader header)
            : this(header, header.Nonce, header.PreEvaluationHash)
        {
        }

        /// <summary>
        /// Creates a <see cref="PreEvaluationBlockHeader"/> instance with its
        /// <paramref name="metadata"/> and a valid proof-of-work <paramref name="nonce"/> which
        /// satisfies the required <see cref="Difficulty"/>.
        /// </summary>
        /// <param name="metadata">Block's metadata.</param>
        /// <param name="nonce">A valid proof-of-work nonce which satisfies the required
        /// <see cref="Difficulty"/>.</param>
        /// <exception cref="InvalidBlockProtocolVersionException">Thrown when
        /// the <paramref name="metadata"/>'s to set is <see cref="IBlockMetadata.ProtocolVersion"/>
        /// is less than 0, or greater than <see cref="BlockMetadata.CurrentProtocolVersion"/>,
        /// the latest known protocol version.</exception>
        /// <exception cref="InvalidBlockIndexException">Thrown when the <paramref name="metadata"/>
        /// has a negative <see cref="IBlockMetadata.Index"/>.</exception>
        /// <exception cref="InvalidBlockDifficultyException">Thrown when
        /// the <paramref name="metadata"/>'s <see cref="IBlockMetadata.Difficulty"/> is negative.
        /// </exception>
        /// <exception cref="InvalidBlockTotalDifficultyException">Thrown when
        /// the <paramref name="metadata"/>'s <see cref="IBlockMetadata.TotalDifficulty"/> is less
        /// than its <see cref="IBlockMetadata.Difficulty"/>.</exception>
        /// <exception cref="InvalidBlockNonceException">Thrown when the given proof-of-work
        /// <paramref name="nonce"/> does not satisfy the required <see cref="Difficulty"/>.
        /// </exception>
        /// <remarks><see cref="PreEvaluationHash"/> is automatically derived from the given
        /// arguments.</remarks>
        public PreEvaluationBlockHeader(
            IBlockMetadata metadata,
            Nonce nonce
        )
            : this(new BlockMetadata(metadata), nonce)
        {
        }

        /// <summary>
        /// Creates a <see cref="PreEvaluationBlockHeader"/> instance with its
        /// <paramref name="metadata"/>, a valid proof-of-work <paramref name="nonce"/> which
        /// satisfies the required <see cref="Difficulty"/>, and
        /// a <paramref name="preEvaluationHash"/> digest derived from them.
        /// </summary>
        /// <param name="metadata">Block's metadata.</param>
        /// <param name="nonce">A valid proof-of-work nonce which satisfies the required
        /// <see cref="Difficulty"/>.</param>
        /// <param name="preEvaluationHash">The hash digest derived from the given arguments.
        /// </param>
        /// <exception cref="InvalidBlockProtocolVersionException">Thrown when
        /// the <paramref name="metadata"/>'s to set is <see cref="IBlockMetadata.ProtocolVersion"/>
        /// is less than 0, or greater than <see cref="BlockMetadata.CurrentProtocolVersion"/>,
        /// the latest known protocol version.</exception>
        /// <exception cref="InvalidBlockIndexException">Thrown when the <paramref name="metadata"/>
        /// has a negative <see cref="IBlockMetadata.Index"/>.</exception>
        /// <exception cref="InvalidBlockDifficultyException">Thrown when
        /// the <paramref name="metadata"/>'s <see cref="IBlockMetadata.Difficulty"/> is negative.
        /// </exception>
        /// <exception cref="InvalidBlockTotalDifficultyException">Thrown when
        /// the <paramref name="metadata"/>'s <see cref="IBlockMetadata.TotalDifficulty"/> is less
        /// than its <see cref="IBlockMetadata.Difficulty"/>.</exception>
        /// <exception cref="InvalidBlockPreEvaluationHashException">Thrown when the given
        /// <paramref name="preEvaluationHash"/> is invalid.</exception>
        /// <exception cref="InvalidBlockNonceException">Thrown when the given proof-of-work
        /// <paramref name="nonce"/> does not satisfy the required <see cref="Difficulty"/>.
        /// </exception>
        public PreEvaluationBlockHeader(
            IBlockMetadata metadata,
            Nonce nonce,
            ImmutableArray<byte> preEvaluationHash
        )
            : this(new BlockMetadata(metadata), nonce, preEvaluationHash)
        {
        }

        /// <summary>
        /// Unsafely creates a <see cref="PreEvaluationBlockHeader"/> instance with its
        /// <paramref name="metadata"/>, and a <paramref name="proof"/> which is probably
        /// considered as to be valid.
        /// </summary>
        /// <param name="metadata">Block's metadata.</param>
        /// <param name="proof">A pair of the valid proof-of-work nonce which is probably considered
        /// as to satisfy the required <see cref="Difficulty"/>, and the hash digest which is
        /// probably considered as to be derived from the block <paramref name="metadata"/> and the
        /// nonce.</param>
        /// <exception cref="InvalidBlockPreEvaluationHashException">Thrown when the given proof's
        /// hash is invalid.</exception>
        /// <remarks>This does not verify if a <paramref name="proof"/>'s hash is derived from
        /// the block <paramref name="metadata"/> and the proof nonce.  Therefore, this unsafe
        /// constructor shouldn't be used except for <see cref="BlockContent{T}.Mine"/> method.
        /// </remarks>
        internal PreEvaluationBlockHeader(
            BlockMetadata metadata,
            in (Nonce Nonce, ImmutableArray<byte> PreEvaluationHash) proof
        )
        {
            if (metadata.Index == 0L && metadata.PreviousHash is { } ph)
            {
                throw new InvalidBlockPreviousHashException(
                    $"Genesis block must not have {nameof(PreviousHash)}: {ph}."
                );
            }
            else if (metadata.Index > 0L && metadata.PreviousHash is null)
            {
                throw new InvalidBlockPreviousHashException(
                    $"Block #{metadata.Index} must have its {nameof(PreviousHash)} " +
                    "(except for genesis)."
                );
            }
            else if (metadata.ProtocolVersion >= 2 && metadata.PublicKey is null)
            {
                throw new InvalidBlockPublicKeyException(
                    metadata.PublicKey,
                    "Block's public key cannot be null unless its protocol version is less than 2."
                );
            }
            else if (metadata.ProtocolVersion < 2 && metadata.PublicKey is { })
            {
                string msg =
                    "As blocks became to have public keys since the protocol version 2, blocks " +
                    $"with a protocol version {metadata.ProtocolVersion} cannot have public keys.";
                throw new InvalidBlockPublicKeyException(metadata.PublicKey, msg);
            }
            else if (metadata.PublicKey is { } pubKey && !metadata.Miner.Equals(pubKey.ToAddress()))
            {
                string msg =
                    $"The miner address {metadata.Miner} is not consistent with its public key " +
                    $"{pubKey}.";
                throw new InvalidBlockPublicKeyException(pubKey, msg);
            }
            else if (metadata.LastCommit is { } commit)
            {
                // NOTE: Validator might be depend on chain's status, then validity check should
                // be moved to blockchain's ValidateNextBlock.
                if (commit.Height != metadata.Index - 1)
                {
                    throw new InvalidBlockLastCommitException(
                        $"The block #{metadata.Index}'s lastcommit's height " +
                        $"({commit.Height}) does not match " +
                        $"the previous block's index {metadata.Index - 1}.");
                }

                if (!commit.BlockHash.Equals(metadata.PreviousHash))
                {
                    throw new InvalidBlockLastCommitException(
                        $"The block #{metadata.Index}'s lastcommit's previous hash " +
                        $"({commit.BlockHash}) does not match " +
                        $"the previous block's hash {metadata.PreviousHash}.");
                }

                if (commit.Votes is { } votes)
                {
                    // If the flag of a vote is not null or unknown, it should have valid signature.
                    if (!votes.All(
                            vote =>
                            {
                                if (vote.Signature is { } sign &&
                                    vote.Validator.Verify(vote.RemoveSignature.ByteArray, sign))
                                {
                                    return true;
                                }

                                if (vote.Flag == VoteFlag.Null || vote.Flag == VoteFlag.Unknown)
                                {
                                    return true;
                                }

                                return false;
                            }))
                    {
                        throw new InvalidBlockLastCommitException(
                            $"Some of the block #{metadata.Index}'s lastcommit's votes' " +
                            "are not valid.");
                    }

                    // The height of all votes are same with the lastcommit's height.
                    if (!votes.All(vote => vote.Height == commit.Height))
                    {
                        throw new InvalidBlockLastCommitException(
                            $"The block #{metadata.Index}'s lastcommit's votes' " +
                            "height does not match the previous block's index " +
                            $"{metadata.Index - 1}.");
                    }
                }
                else if (metadata.Index != 0)
                {
                    throw new InvalidBlockLastCommitException(
                        $"The block #{metadata.Index}'s votes can only be null " +
                        "for the genesis block.");
                }
            }

            Metadata = metadata;
            Nonce = proof.Nonce;
            PreEvaluationHash = proof.PreEvaluationHash;
        }

        protected PreEvaluationBlockHeader(
            BlockMetadata metadata,
            Nonce nonce
        )
            : this(
                metadata,
                (nonce, metadata.DerivePreEvaluationHash(nonce))
            )
        {
        }

        protected PreEvaluationBlockHeader(
            BlockMetadata metadata,
            Nonce nonce,
            ImmutableArray<byte> preEvaluationHash
        )
            : this(
                metadata,
                CheckPreEvaluationHash(metadata, nonce, preEvaluationHash)
            )
        {
        }

        /// <inheritdoc cref="IBlockMetadata.ProtocolVersion"/>
        public int ProtocolVersion => Metadata.ProtocolVersion;

        /// <inheritdoc cref="IBlockMetadata.Index"/>
        public long Index => Metadata.Index;

        /// <inheritdoc cref="IBlockMetadata.Timestamp"/>
        public DateTimeOffset Timestamp => Metadata.Timestamp;

        /// <inheritdoc cref="IPreEvaluationBlockHeader.Nonce"/>
        public Nonce Nonce { get; }

        /// <inheritdoc cref="IBlockMetadata.Miner"/>
        public Address Miner => Metadata.Miner;

        /// <inheritdoc cref="IBlockMetadata.PublicKey"/>
        public PublicKey? PublicKey => Metadata.PublicKey;

        /// <inheritdoc cref="IBlockMetadata.Difficulty"/>
        public long Difficulty => Metadata.Difficulty;

        /// <inheritdoc cref="IBlockMetadata.TotalDifficulty"/>
        public BigInteger TotalDifficulty => Metadata.TotalDifficulty;

        /// <inheritdoc cref="IBlockMetadata.PreviousHash"/>
        public BlockHash? PreviousHash => Metadata.PreviousHash;

        /// <inheritdoc cref="IBlockMetadata.TxHash"/>
        public HashDigest<SHA256>? TxHash => Metadata.TxHash;

<<<<<<< HEAD
        public BlockCommit? LastCommit => Metadata.LastCommit;

        /// <inheritdoc cref="IPreEvaluationBlockHeader.HashAlgorithm"/>
        public HashAlgorithmType HashAlgorithm { get; }

=======
>>>>>>> 37ff4659
        /// <inheritdoc cref="IPreEvaluationBlockHeader.PreEvaluationHash"/>
        public ImmutableArray<byte> PreEvaluationHash { get; }

        /// <summary>
        /// The internal block metadata.
        /// </summary>
        protected BlockMetadata Metadata { get; }

        /// <summary>
        /// Serializes data of a possible candidate shifted from it into a Bencodex dictionary.
        /// This data is used as the input to calculate the block <see cref="Block{T}.Hash"/>,
        /// rather than transmitting the block over the network.
        /// </summary>
        /// <param name="stateRootHash">The <see cref="Libplanet.Store.Trie.ITrie.Hash"/> of
        /// the resulting states after evaluating transactions and
        /// a <see cref="Blockchain.Policies.IBlockPolicy{T}.BlockAction"/> (if exists).</param>
        /// <param name="signature">The block signature created using <see cref="MakeSignature"/>
        /// method with the <paramref name="stateRootHash"/>.  This must be <c>null</c> for
        /// blocks with earlier <seealso cref="ProtocolVersion"/>s than 2.</param>
        /// <returns>The serialized block header in a Bencodex dictionary.</returns>
        public Bencodex.Types.Dictionary MakeCandidateData(
            HashDigest<SHA256> stateRootHash,
            ImmutableArray<byte>? signature = null
        )
        {
            Dictionary dict = Metadata.MakeCandidateData(Nonce)
                .Add("state_root_hash", stateRootHash.ByteArray);
            if (signature is { } sig)
            {
                dict = dict.Add("signature", sig);
            }

            return dict;
        }

        /// <summary>
        /// Makes a signature of the block content with a <paramref name="stateRootHash"/> using
        /// the given <paramref name="privateKey"/>.
        /// </summary>
        /// <param name="privateKey">The miner's private key.  This must match to the block's
        /// <see cref="Miner"/> and <see cref="PublicKey"/>.</param>
        /// <param name="stateRootHash">The state root hash to include to the input message to
        /// sign.</param>
        /// <returns>The signature of the block content with a <paramref name="stateRootHash"/>
        /// using the given <paramref name="privateKey"/>.</returns>
        /// <exception cref="InvalidOperationException">Thrown when the block's
        /// <see cref="ProtocolVersion"/> is less than 2.</exception>
        /// <exception cref="ArgumentException">Thrown when the given <paramref name="privateKey"/>
        /// does not match to the block miner's <see cref="PublicKey"/>.</exception>
        /// <remarks>As blocks have their signatures since the <see cref="ProtocolVersion"/> 2,
        /// it is not usable with blocks of the earlier <see cref="ProtocolVersion"/>s than 2.
        /// </remarks>
        public ImmutableArray<byte> MakeSignature(
            PrivateKey privateKey,
            HashDigest<SHA256> stateRootHash
        )
        {
            if (PublicKey is null)
            {
                throw new InvalidOperationException(
                    "The block with the protocol version < 2 cannot be signed, because it lacks " +
                    "its miner's public key so that others cannot verify its signature."
                );
            }
            else if (!privateKey.PublicKey.Equals(PublicKey))
            {
                string m = "The given private key does not match to the miner's public key." +
                    $"Block's public key: {PublicKey}\n" +
                    $"Derived public key: {privateKey.PublicKey}\n";
                throw new ArgumentException(m, nameof(privateKey));
            }

            byte[] msg = Codec.Encode(MakeCandidateData(stateRootHash));
            byte[] sig = privateKey.Sign(msg);
            return ImmutableArray.Create(sig);
        }

        /// <summary>
        /// Verifies if the given block <paramref name="signature"/> is valid with the block
        /// content and the specified <paramref name="stateRootHash"/>.
        /// </summary>
        /// <param name="signature">The block signature created using <see cref="MakeSignature"/>
        /// method with the <paramref name="stateRootHash"/>.  This must be <c>null</c> for
        /// blocks with earlier <seealso cref="ProtocolVersion"/>s than 2.</param>
        /// <param name="stateRootHash">The state root hash included in the original message
        /// of the signature.</param>
        /// <returns><c>true</c> if the signature is valid.  <c>false</c> otherwise.</returns>
        public bool VerifySignature(
            ImmutableArray<byte>? signature,
            HashDigest<SHA256> stateRootHash
        )
        {
            if (PublicKey is { } pubKey && signature is { } sig)
            {
                byte[] msg = Codec.Encode(MakeCandidateData(stateRootHash));
                return pubKey.Verify(msg, sig);
            }
            else if (PublicKey is null)
            {
                return signature is null;
            }

            return false;
        }

        /// <summary>
        /// Derives a hash digest from the given pre-evaluation block header and
        /// <paramref name="stateRootHash"/>.
        /// </summary>
        /// <param name="stateRootHash">The state root hash.</param>
        /// <param name="signature">The block signature created using <see cref="MakeSignature"/>
        /// method with the <paramref name="stateRootHash"/>.  This must be <c>null</c> for
        /// blocks with earlier <seealso cref="ProtocolVersion"/>s than 2.</param>
        /// <returns>A block hash.</returns>
        public BlockHash DeriveBlockHash(
            in HashDigest<SHA256> stateRootHash,
            ImmutableArray<byte>? signature
        ) =>
            BlockHash.DeriveFrom(Codec.Encode(MakeCandidateData(stateRootHash, signature)));

        /// <summary>
        /// Verifies if the <paramref name="preEvaluationHash"/> is the proper hash digest
        /// derived from the given block <paramref name="metadata"/> and <paramref name="nonce"/>.
        /// If it's incorrect throws an <see cref="InvalidBlockPreEvaluationHashException"/>.
        /// Throws nothing and returns a pair of the <paramref name="nonce"/> and
        /// <paramref name="preEvaluationHash"/> instead.
        /// </summary>
        /// <param name="metadata">The block metadata.</param>
        /// <param name="nonce">The proof-of-work nonce.</param>
        /// <param name="preEvaluationHash">The pre-evaluation hash digest to verify.</param>
        /// <returns>A pair of the <paramref name="nonce"/> and <paramref name="preEvaluationHash"/>
        /// if the <paramref name="preEvaluationHash"/> is verified to be correct.</returns>
        /// <exception cref="InvalidBlockPreEvaluationHashException">Thrown when the given
        /// <paramref name="preEvaluationHash"/> is incorrect.</exception>
        private static (Nonce Nonce, ImmutableArray<byte> PreEvaluationHash) CheckPreEvaluationHash(
            BlockMetadata metadata,
            in Nonce nonce,
            in ImmutableArray<byte> preEvaluationHash
        )
        {
<<<<<<< HEAD
=======
            // Since PreEvaluationHash comparison between the actual and the expected was not
            // implemented in ProtocolVersion == 0, we need to maintain this bug on
            // ProtocolVersion < 1 for backward compatibility:
            if (metadata.ProtocolVersion < 1)
            {
                return (nonce, preEvaluationHash);
            }

            ImmutableArray<byte> expectedPreEvaluationHash =
                metadata.DerivePreEvaluationHash(nonce);
            if (!ByteUtil.TimingSafelyCompare(preEvaluationHash, expectedPreEvaluationHash))
            {
                string message =
                    $"The expected pre-evaluation hash of block #{metadata.Index} is " +
                    ByteUtil.Hex(expectedPreEvaluationHash) +
                    $", but its pre-evaluation hash is {ByteUtil.Hex(preEvaluationHash)}.";
                throw new InvalidBlockPreEvaluationHashException(
                    preEvaluationHash,
                    expectedPreEvaluationHash,
                    message
                );
            }

>>>>>>> 37ff4659
            return (nonce, preEvaluationHash);
        }
    }
}<|MERGE_RESOLUTION|>--- conflicted
+++ resolved
@@ -295,14 +295,8 @@
         /// <inheritdoc cref="IBlockMetadata.TxHash"/>
         public HashDigest<SHA256>? TxHash => Metadata.TxHash;
 
-<<<<<<< HEAD
         public BlockCommit? LastCommit => Metadata.LastCommit;
 
-        /// <inheritdoc cref="IPreEvaluationBlockHeader.HashAlgorithm"/>
-        public HashAlgorithmType HashAlgorithm { get; }
-
-=======
->>>>>>> 37ff4659
         /// <inheritdoc cref="IPreEvaluationBlockHeader.PreEvaluationHash"/>
         public ImmutableArray<byte> PreEvaluationHash { get; }
 
@@ -443,32 +437,6 @@
             in ImmutableArray<byte> preEvaluationHash
         )
         {
-<<<<<<< HEAD
-=======
-            // Since PreEvaluationHash comparison between the actual and the expected was not
-            // implemented in ProtocolVersion == 0, we need to maintain this bug on
-            // ProtocolVersion < 1 for backward compatibility:
-            if (metadata.ProtocolVersion < 1)
-            {
-                return (nonce, preEvaluationHash);
-            }
-
-            ImmutableArray<byte> expectedPreEvaluationHash =
-                metadata.DerivePreEvaluationHash(nonce);
-            if (!ByteUtil.TimingSafelyCompare(preEvaluationHash, expectedPreEvaluationHash))
-            {
-                string message =
-                    $"The expected pre-evaluation hash of block #{metadata.Index} is " +
-                    ByteUtil.Hex(expectedPreEvaluationHash) +
-                    $", but its pre-evaluation hash is {ByteUtil.Hex(preEvaluationHash)}.";
-                throw new InvalidBlockPreEvaluationHashException(
-                    preEvaluationHash,
-                    expectedPreEvaluationHash,
-                    message
-                );
-            }
-
->>>>>>> 37ff4659
             return (nonce, preEvaluationHash);
         }
     }
