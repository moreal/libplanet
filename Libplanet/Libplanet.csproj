--- conflicted
+++ resolved
@@ -2,11 +2,7 @@
   <PropertyGroup>
     <PackageId>Libplanet</PackageId>
     <Title>Libplanet</Title>
-<<<<<<< HEAD
-    <VersionPrefix>0.15.4</VersionPrefix>
-=======
     <VersionPrefix>0.17.0</VersionPrefix>
->>>>>>> cdcb813b
     <!-- Note: don't be confused by the word "prefix" here.  It's merely a
     version without suffix like "-dev.123".  See the following examples:
       Version: 1.2.3-dev.456
