--- conflicted
+++ resolved
@@ -849,15 +849,9 @@
 
                 if (message is BlocksMsg blockMessage)
                 {
-<<<<<<< HEAD
                     List<byte[]> payloads = blockMessage.Payloads;
-                    _logger.Debug(
-                        "Received {Count} blocks from {Peer}.",
-=======
-                    IList<byte[]> payloads = blockMessage.Payloads;
                     _logger.Information(
                         "Received {Count} blocks from {Peer}",
->>>>>>> 544c03f9
                         payloads.Count,
                         message.Remote);
                     for (int i = 0; i < payloads.Count; i += 2)
