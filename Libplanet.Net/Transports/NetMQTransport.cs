#nullable disable
using System;
using System.Collections.Generic;
using System.Collections.Immutable;
using System.Linq;
using System.Net;
using System.Threading;
using System.Threading.Channels;
using System.Threading.Tasks;
using AsyncIO;
using Dasync.Collections;
using Libplanet.Crypto;
using Libplanet.Net.Messages;
using Libplanet.Stun;
using NetMQ;
using NetMQ.Sockets;
using Nito.AsyncEx;
using Nito.AsyncEx.Synchronous;
using Serilog;

namespace Libplanet.Net.Transports
{
    /// <summary>
    /// Implementation of <see cref="ITransport"/> interface using NetMQ.
    /// </summary>
    public class NetMQTransport : ITransport
    {
        private readonly PrivateKey _privateKey;
        private readonly ILogger _logger;
        private readonly AppProtocolVersionOptions _appProtocolVersionOptions;
        private readonly HostOptions _hostOptions;
        private readonly MessageValidator _messageValidator;
        private readonly NetMQMessageCodec _messageCodec;
        private readonly Channel<MessageRequest> _requests;
        private readonly Task _runtimeProcessor;
        private readonly AsyncManualResetEvent _runningEvent;

        private NetMQQueue<(AsyncManualResetEvent, NetMQMessage)> _replyQueue;

        private RouterSocket _router;
        private NetMQPoller _routerPoller;
        private TurnClient _turnClient;
        private DnsEndPoint _hostEndPoint;

        private CancellationTokenSource _runtimeCancellationTokenSource;
        private CancellationTokenSource _turnCancellationTokenSource;

        // Used only for logging.
        private long _requestCount;
        private long _socketCount;
        private bool _disposed = false;

        static NetMQTransport()
        {
            NetMQConfig.ThreadPoolSize = 3;
            ForceDotNet.Force();
        }

        /// <summary>
        /// Creates a <see cref="NetMQTransport"/> instance.
        /// </summary>
        /// <param name="privateKey"><see cref="PrivateKey"/> of the transport layer.</param>
        /// <param name="appProtocolVersionOptions">The <see cref="AppProtocolVersionOptions"/>
        /// to use when handling an <see cref="AppProtocolVersion"/> attached to
        /// a <see cref="Message"/>.</param>
        /// <param name="hostOptions">The <see cref="HostOptions"/> to use when binding
        /// to the network.</param>
        /// <param name="messageTimestampBuffer">The amount in <see cref="TimeSpan"/>
        /// that is allowed for the timestamp of a <see cref="Message"/> to differ from
        /// the current time of a local node.  Every <see cref="Message"/> with its timestamp
        /// differing greater than <paramref name="messageTimestampBuffer"/> will be ignored.
        /// If <see langword="null"/>, any timestamp is accepted.</param>
        private NetMQTransport(
            PrivateKey privateKey,
            AppProtocolVersionOptions appProtocolVersionOptions,
            HostOptions hostOptions,
            TimeSpan? messageTimestampBuffer = null)
        {
            _logger = Log
                .ForContext<NetMQTransport>()
                .ForContext("Source", nameof(NetMQTransport));

            _socketCount = 0;
            _privateKey = privateKey;
            _hostOptions = hostOptions;
            _appProtocolVersionOptions = appProtocolVersionOptions;
            _messageValidator = new MessageValidator(
                _appProtocolVersionOptions, messageTimestampBuffer);
            _messageCodec = new NetMQMessageCodec();

            _requests = Channel.CreateUnbounded<MessageRequest>();
            _runtimeCancellationTokenSource = new CancellationTokenSource();
            _turnCancellationTokenSource = new CancellationTokenSource();
            _requestCount = 0;
            CancellationToken runtimeCt = _runtimeCancellationTokenSource.Token;
            _runtimeProcessor = Task.Factory.StartNew(
                () =>
                {
                    // Ignore NetMQ related exceptions during NetMQRuntime.Dispose() to stabilize
                    // tests
                    try
                    {
                        using var runtime = new NetMQRuntime();
                        runtime.Run(ProcessRuntime(runtimeCt));
                    }
                    catch (Exception e)
                        when (e is NetMQException || e is ObjectDisposedException)
                    {
                        _logger.Error(
                            e,
                            "An exception has occurred while running {TaskName}.",
                            nameof(_runtimeProcessor));
                    }
                },
                runtimeCt,
                TaskCreationOptions.DenyChildAttach | TaskCreationOptions.LongRunning,
                TaskScheduler.Default
            );

            _runningEvent = new AsyncManualResetEvent();
            ProcessMessageHandler = new AsyncDelegate<Message>();
        }

        /// <inheritdoc/>
        public AsyncDelegate<Message> ProcessMessageHandler { get; }

        /// <inheritdoc/>
        public BoundPeer AsPeer => _turnClient is TurnClient turnClient
            ? new BoundPeer(_privateKey.PublicKey, turnClient.EndPoint, turnClient.PublicAddress)
            : new BoundPeer(_privateKey.PublicKey, _hostEndPoint);

        /// <inheritdoc/>
        public DateTimeOffset? LastMessageTimestamp { get; private set; }

        /// <inheritdoc/>
        public bool Running => _routerPoller?.IsRunning ?? false;

        /// <inheritdoc/>
        public AppProtocolVersion AppProtocolVersion =>
            _appProtocolVersionOptions.AppProtocolVersion;

        /// <inheritdoc/>
        public IImmutableSet<PublicKey> TrustedAppProtocolVersionSigners =>
            _appProtocolVersionOptions.TrustedAppProtocolVersionSigners;

        /// <inheritdoc/>
        public DifferentAppProtocolVersionEncountered DifferentAppProtocolVersionEncountered =>
            _appProtocolVersionOptions.DifferentAppProtocolVersionEncountered;

        /// <summary>
        /// Creates an initialized <see cref="NetMQTransport"/> instance.
        /// </summary>
        /// <param name="privateKey"><see cref="PrivateKey"/> of the transport layer.</param>
        /// <param name="appProtocolVersionOptions">The <see cref="AppProtocolVersionOptions"/>
        /// to use when handling an <see cref="AppProtocolVersion"/> attached to
        /// a <see cref="Message"/>.</param>
        /// <param name="hostOptions">The <see cref="HostOptions"/> to use when binding
        /// to the network.</param>
        /// <param name="messageTimestampBuffer">The amount in <see cref="TimeSpan"/>
        /// that is allowed for the timestamp of a <see cref="Message"/> to differ from
        /// the current time of a local node.  Every <see cref="Message"/> with its timestamp
        /// differing greater than <paramref name="messageTimestampBuffer"/> will be ignored.
        /// If <see langword="null"/>, any timestamp is accepted.</param>
        /// <returns>
        /// An awaitable <see cref="Task"/> returning a <see cref="NetMQTransport"/>
        /// when awaited that is ready to send request <see cref="Message"/>s and
        /// receive reply <see cref="Message"/>s.
        /// </returns>
        public static async Task<NetMQTransport> Create(
            PrivateKey privateKey,
            AppProtocolVersionOptions appProtocolVersionOptions,
            HostOptions hostOptions,
            TimeSpan? messageTimestampBuffer = null)
        {
            var transport = new NetMQTransport(
                privateKey,
                appProtocolVersionOptions,
                hostOptions,
                messageTimestampBuffer);
            await transport.Initialize();
            return transport;
        }

        /// <inheritdoc/>
        public async Task StartAsync(CancellationToken cancellationToken = default)
        {
            if (_disposed)
            {
                throw new ObjectDisposedException(nameof(NetMQTransport));
            }

            if (Running)
            {
                throw new TransportException("Transport is already running.");
            }

            _runtimeCancellationTokenSource =
                CancellationTokenSource.CreateLinkedTokenSource(cancellationToken);
            _turnCancellationTokenSource =
                CancellationTokenSource.CreateLinkedTokenSource(cancellationToken);

            _replyQueue = new NetMQQueue<(AsyncManualResetEvent, NetMQMessage)>();
            _routerPoller = new NetMQPoller { _router, _replyQueue };

            _router.ReceiveReady += ReceiveMessage;
            _replyQueue.ReceiveReady += DoReply;

            Task pollerTask = RunPoller(_routerPoller);
            new Task(async () =>
            {
                while (!_routerPoller.IsRunning)
                {
                    await Task.Yield();
                }

                _runningEvent.Set();
            }).Start(_routerPoller);

            await pollerTask.ConfigureAwait(false);
        }

        /// <inheritdoc/>
        public async Task StopAsync(
            TimeSpan waitFor,
            CancellationToken cancellationToken = default
        )
        {
            if (_disposed)
            {
                throw new ObjectDisposedException(nameof(NetMQTransport));
            }

            if (Running)
            {
                await Task.Delay(waitFor, cancellationToken);

                _replyQueue.ReceiveReady -= DoReply;
                _router.ReceiveReady -= ReceiveMessage;

                if (_routerPoller.IsRunning)
                {
                    _routerPoller.Dispose();
                }

                _replyQueue.Dispose();

                _runtimeCancellationTokenSource.Cancel();
                _runningEvent.Reset();
            }
        }

        /// <inheritdoc/>
        public void Dispose()
        {
            if (Running)
            {
                StopAsync(TimeSpan.Zero).WaitWithoutException();
            }

            if (!_disposed)
            {
                _requests.Writer.TryComplete();
                _runtimeCancellationTokenSource.Cancel();
                _turnCancellationTokenSource.Cancel();
                _runtimeProcessor.WaitWithoutException();

                _runtimeCancellationTokenSource.Dispose();
                _turnCancellationTokenSource.Dispose();

                if (_router is { } router && !router.IsDisposed)
                {
                    // We omitted _router.Unbind() with intention due to hangs.
                    // See also: https://github.com/planetarium/libplanet/pull/2311
                    _router.Dispose();
                    _turnClient?.Dispose();
                }

                _disposed = true;
            }
        }

        /// <inheritdoc/>
        public Task WaitForRunningAsync() => _runningEvent.WaitAsync();

        /// <inheritdoc/>
        public async Task<Message> SendMessageAsync(
            BoundPeer peer,
            Message message,
            TimeSpan? timeout,
            CancellationToken cancellationToken)
        {
            IEnumerable<Message> replies =
                await SendMessageAsync(
                    peer,
                    message,
                    timeout,
                    1,
                    false,
                    cancellationToken).ConfigureAwait(false);
            Message reply = replies.First();

            return reply;
        }

        /// <inheritdoc/>
        public async Task<IEnumerable<Message>> SendMessageAsync(
            BoundPeer peer,
            Message message,
            TimeSpan? timeout,
            int expectedResponses,
            bool returnWhenTimeout,
            CancellationToken cancellationToken
        )
        {
            if (_disposed)
            {
                throw new ObjectDisposedException(nameof(NetMQTransport));
            }

            using var timerCts = new CancellationTokenSource();
            if (timeout is { } timeoutNotNull)
            {
                timerCts.CancelAfter(timeoutNotNull);
            }

            using CancellationTokenSource linkedCts =
                CancellationTokenSource.CreateLinkedTokenSource(
                    _runtimeCancellationTokenSource.Token,
                    cancellationToken,
                    timerCts.Token
                );
            CancellationToken linkedCt = linkedCts.Token;

            Guid reqId = Guid.NewGuid();
            var replies = new List<Message>();

            Channel<NetMQMessage> channel = Channel.CreateUnbounded<NetMQMessage>();

            try
            {
                DateTimeOffset now = DateTimeOffset.UtcNow;
                NetMQMessage rawMessage = _messageCodec.Encode(
                    message,
                    _privateKey,
                    _appProtocolVersionOptions.AppProtocolVersion,
                    AsPeer,
                    DateTimeOffset.UtcNow
                );
                _logger.Verbose(
                    "Enqueue a request {RequestId} to {Peer}: {@Message}.",
                    reqId,
                    peer,
                    message
                );
                Interlocked.Increment(ref _requestCount);
                var req = new MessageRequest(
                    reqId,
                    rawMessage,
                    peer,
                    now,
                    expectedResponses,
                    channel,
                    linkedCt
                );
                await _requests.Writer.WriteAsync(
                    req,
                    linkedCt
                ).ConfigureAwait(false);
                _logger.Verbose(
                    "Enqueued a request {RequestId} to the peer {Peer}: {@Message}; " +
                    "{LeftRequests} left.",
                    reqId,
                    peer,
                    message,
                    Interlocked.Read(ref _requestCount)
                );

                foreach (var i in Enumerable.Range(0, expectedResponses))
                {
                    NetMQMessage raw = await channel.Reader
                        .ReadAsync(linkedCt)
                        .ConfigureAwait(false);
                    Message reply = _messageCodec.Decode(raw, true);

                    _logger.Debug(
                        "A reply to request {Message} {RequestId} from {Peer} " +
                        "has parsed: {Reply}.",
                        message,
                        req.Id,
                        reply.Remote,
                        reply);
                    try
                    {
                        _messageValidator.ValidateTimestamp(reply);
                        _messageValidator.ValidateAppProtocolVersion(reply);
                    }
                    catch (InvalidMessageTimestampException imte)
                    {
                        const string imteMsge =
                            "Received reply {Reply} from {Peer} to request {Message} " +
                            "{RequestId} has an invalid timestamp.";
                        _logger.Debug(
                            imte,
                            imteMsge,
                            reply,
                            reply.Remote,
                            message,
                            req.Id);
                        channel.Writer.Complete(imte);
                    }
                    catch (DifferentAppProtocolVersionException dapve)
                    {
                        const string dapveMsg =
                            "Received reply {Reply} from {Peer} to request {Message} " +
                            "{RequestId} has an invalid APV.";
                        _logger.Debug(
                            dapve,
                            dapveMsg,
                            reply,
                            reply.Remote,
                            message,
                            req.Id);
                        channel.Writer.Complete(dapve);
                    }

                    replies.Add(reply);
                }

                const string dbgMsg =
                    "Received {ReplyMessageCount} reply messages to {RequestId} " +
                    "from {Peer}: {ReplyMessages}.";
                _logger.Debug(dbgMsg, replies.Count, reqId, peer, replies);

                return replies;
            }
            catch (OperationCanceledException oce) when (timerCts.IsCancellationRequested)
            {
                if (returnWhenTimeout)
                {
                    return replies;
                }

                throw WrapCommunicationFailException(
                    new TimeoutException(
                        $"The operation was canceled due to timeout {timeout!.ToString()}.",
                        oce
                    ),
                    peer,
                    message,
                    reqId
                );
            }
            catch (OperationCanceledException oce2)
            {
                const string dbgMsg =
                    "{FName}() was cancelled while waiting for a reply to " +
                    "{Message} {RequestId} from {Peer}.";
                _logger.Debug(
                    oce2, dbgMsg, nameof(SendMessageAsync), message, reqId, peer);

                // Wrapping to match the previous behavior of `SendMessageAsync()`.
                throw new TaskCanceledException(dbgMsg, oce2);
            }
            catch (ChannelClosedException ce)
            {
                throw WrapCommunicationFailException(ce.InnerException, peer, message, reqId);
            }
            catch (Exception e)
            {
                const string errMsg =
                    "{FName}() encountered an unexpected exception while waiting for a reply to " +
                    "{Message} {RequestId} from {Peer}.";
                _logger.Error(
                    e, errMsg, nameof(SendMessageAsync), message, reqId, peer.Address);
                throw;
            }
            finally
            {
                channel.Writer.TryComplete();
            }
        }

        /// <inheritdoc/>
        public void BroadcastMessage(IEnumerable<BoundPeer> peers, Message message)
        {
            if (_disposed)
            {
                throw new ObjectDisposedException(nameof(NetMQTransport));
            }

            CancellationToken ct = _runtimeCancellationTokenSource.Token;
            List<BoundPeer> boundPeers = peers.ToList();
            Task.Run(
                async () =>
                {
                    await boundPeers.ParallelForEachAsync(
                        peer => SendMessageAsync(peer, message, TimeSpan.FromSeconds(1), ct),
                        ct
                    );
                },
                ct
            );

            _logger.Debug(
                "Broadcasting message {Message} as {AsPeer} to {PeerCount} peers",
                message,
                AsPeer,
                boundPeers.Count
            );
        }

        /// <inheritdoc/>
        public async Task ReplyMessageAsync(Message message, CancellationToken cancellationToken)
        {
            if (_disposed)
            {
                throw new ObjectDisposedException(nameof(NetMQTransport));
            }

            string reqId = !(message.Identity is null) && message.Identity.Length == 16 ?
                new Guid(message.Identity).ToString() : "unknown";
<<<<<<< HEAD

=======
>>>>>>> 1ee05f82
            _logger.Debug("Reply {Message} to {Identity}...", message, reqId);

            var ev = new AsyncManualResetEvent();
            _replyQueue.Enqueue(
                (
                    ev,
                    _messageCodec.Encode(
                        message,
                        _privateKey,
                        _appProtocolVersionOptions.AppProtocolVersion,
                        AsPeer,
                        DateTimeOffset.UtcNow
                    )
                )
            );

            await ev.WaitAsync(cancellationToken);
        }

        /// <summary>
        /// Initializes a <see cref="NetMQTransport"/> as to make it ready to
        /// send request <see cref="Message"/>s and recieve reply <see cref="Message"/>s.
        /// </summary>
        /// <param name="cancellationToken">The cancellation token to propagate a notification
        /// that this operation should be canceled.</param>
        /// <returns>An awaitable <see cref="Task"/> without value.</returns>
        private async Task Initialize(CancellationToken cancellationToken = default)
        {
            _router = new RouterSocket();
            _router.Options.RouterHandover = true;
            int listenPort = 0;

            if (_hostOptions.Port == 0)
            {
                listenPort = _router.BindRandomPort("tcp://*");
            }
            else
            {
                listenPort = _hostOptions.Port;
                _router.Bind($"tcp://*:{listenPort}");
            }

            _logger.Information("Listening on {Port}...", listenPort);

            if (_hostOptions.Host is { } host)
            {
                _hostEndPoint = new DnsEndPoint(host, listenPort);
            }
            else
            {
                _turnClient = await TurnClient.Create(_hostOptions.IceServers, cancellationToken);
                await _turnClient.StartAsync(listenPort, cancellationToken);
                if (!_turnClient.BehindNAT)
                {
                    _hostEndPoint = new DnsEndPoint(
                        _turnClient.PublicAddress.ToString(), listenPort);
                }
            }
        }

        private void ReceiveMessage(object sender, NetMQSocketEventArgs e)
        {
            try
            {
                var raw = new NetMQMessage();

                // execution limit to avoid starvation.
                for (var i = 0; i < 1_000; i++)
                {
                    if (!e.Socket.TryReceiveMultipartMessage(TimeSpan.Zero, ref raw))
                    {
                        break;
                    }

                    _logger.Verbose(
                        "A raw message [frame count: {0}] has received.",
                        raw.FrameCount
                    );

                    if (_runtimeCancellationTokenSource.IsCancellationRequested)
                    {
                        return;
                    }

                    LastMessageTimestamp = DateTimeOffset.UtcNow;

                    // Duplicate received message before distributing.
                    var copied = new NetMQMessage(raw.Select(f => f.Duplicate()));

                    Task.Factory.StartNew(
                        async () =>
                        {
                            try
                            {
                                Message message = _messageCodec.Decode(copied, false);
                                string reqId = copied[0].Buffer.Length == 16 ?
                                    new Guid(copied[0].ToByteArray()).ToString() : "unknown";
<<<<<<< HEAD

=======
>>>>>>> 1ee05f82
                                _logger
                                    .ForContext("Tag", "Metric")
                                    .ForContext("Subtag", "InboundMessageReport")
                                    .Debug(
                                        "Received Request {RequestId} {Message} from {Peer}.",
                                        reqId,
                                        message,
                                        message.Remote);
                                try
                                {
                                    _messageValidator.ValidateTimestamp(message);
                                    _messageValidator.ValidateAppProtocolVersion(message);
                                    await ProcessMessageHandler.InvokeAsync(message);
                                }
                                catch (InvalidMessageTimestampException imte)
                                {
                                    const string logMsg =
                                        "Received {RequestId} {Message} from " +
                                        "{Peer} has an invalid timestamp.";
                                    _logger.Debug(
                                        imte,
                                        logMsg,
                                        reqId,
                                        message,
                                        message.Remote);
                                }
                                catch (DifferentAppProtocolVersionException dapve)
                                {
                                    const string logMsg =
                                        "Received Request {RequestId} {Message} " +
                                        "from {Peer} has an invalid APV.";
                                    _logger.Debug(
                                        dapve,
                                        logMsg,
                                        reqId,
                                        message,
                                        message.Remote);
                                    var diffVersion = new DifferentVersionMsg()
                                    {
                                        Identity = message.Identity,
                                    };
                                    _logger.Debug(
                                        "Replying to Request {RequestId} {Peer} with {Reply}.",
                                        reqId,
                                        message.Remote,
                                        diffVersion);
                                    await ReplyMessageAsync(
                                        diffVersion,
                                        _runtimeCancellationTokenSource.Token
                                    );
                                }
                            }
                            catch (InvalidMessageException ex)
                            {
                                _logger.Error(ex, "Could not parse NetMQMessage properly; ignore.");
                            }
                            catch (Exception exc)
                            {
                                _logger.Error(
                                    exc,
                                    "Something went wrong during message processing.");
                            }
                        },
                        CancellationToken.None,
                        TaskCreationOptions.HideScheduler | TaskCreationOptions.DenyChildAttach,
                        TaskScheduler.Default
                    ).Unwrap();
                }
            }
            catch (Exception ex)
            {
                _logger.Error(
                    ex,
                    $"An unexpected exception occurred during " + nameof(ReceiveMessage) + "().");
            }
        }

        private void DoReply(
            object sender,
            NetMQQueueEventArgs<(AsyncManualResetEvent, NetMQMessage)> e
        )
        {
            (AsyncManualResetEvent ev, NetMQMessage message) = e.Queue.Dequeue();
            string reqId = message[0].Buffer.Length == 16 ?
                new Guid(message[0].ToByteArray()).ToString() : "unknown";
            string messageType = _messageCodec.ParseMessageType(message, false).ToString();

            // FIXME The current timeout value(1 sec) is arbitrary.
            // We should make this configurable or fix it to an unneeded structure.
            if (_router.TrySendMultipartMessage(TimeSpan.FromSeconds(1), message))
            {
                _logger.Debug(
                    "{Message} as a reply to {Identity} sent.", messageType, reqId);
            }
            else
            {
                _logger.Debug(
                    "Failed to send {Message} as a reply to {Identity}.", messageType, reqId);
            }

            ev.Set();
        }

        private async Task ProcessRuntime(CancellationToken cancellationToken)
        {
            const string waitMsg = "Waiting for a new request...";
            ChannelReader<MessageRequest> reader = _requests.Reader;
#if NETCOREAPP3_0 || NETCOREAPP3_1 || NET
            _logger.Verbose(waitMsg);
            await foreach (MessageRequest req in reader.ReadAllAsync(cancellationToken))
            {
#else
            while (true)
            {
                cancellationToken.ThrowIfCancellationRequested();
                _logger.Verbose(waitMsg);
                MessageRequest req = await reader.ReadAsync(cancellationToken);
#endif
                long left = Interlocked.Decrement(ref _requestCount);
                _logger.Debug("Request taken; {Count} requests left.", left);

                _ = SynchronizationContext.Current.PostAsync(
                    () => ProcessRequest(req, req.CancellationToken)
                );

#if NETCOREAPP3_0 || NETCOREAPP3_1 || NET
                _logger.Verbose(waitMsg);
#endif
            }
        }

        private async Task ProcessRequest(MessageRequest req, CancellationToken cancellationToken)
        {
            string messageType = _messageCodec.ParseMessageType(req.Message, true).ToString();

            DateTimeOffset startedTime = DateTimeOffset.UtcNow;
            _logger.Debug(
                "Request {Message} {RequestId} is ready to be processed in {TimeSpan}.",
                messageType,
                req.Id,
                DateTimeOffset.UtcNow - req.RequestedTime);

            Channel<NetMQMessage> channel = req.Channel;

            _logger.Debug(
                "Trying to send request {Message} {RequestId} to {Peer}",
                messageType,
                req.Id,
                req.Peer
            );
            int receivedCount = 0;
            long? incrementedSocketCount = null;

            // Normal OperationCanceledException initiated from outside should bubble up.
            try
            {
                cancellationToken.ThrowIfCancellationRequested();

                using var dealer = new DealerSocket();
                dealer.Options.DisableTimeWait = true;
                dealer.Options.Identity = req.Id.ToByteArray();
                try
                {
                    _logger.Debug("Trying to connect {RequestId}.", req.Id);
                    dealer.Connect(req.Peer.ToNetMQAddress());
                    incrementedSocketCount = Interlocked.Increment(ref _socketCount);
                    _logger
                        .ForContext("Tag", "Metric")
                        .ForContext("Subtag", "SocketCount")
                        .Debug(
                        "{SocketCount} sockets open for processing request {Message} {RequestId}.",
                        incrementedSocketCount,
                        messageType,
                        req.Id);
                }
                catch (NetMQException nme)
                {
                    const string logMsg =
                        "{SocketCount} sockets open for processing requests; " +
                        "failed to create an additional socket for request {Message} {RequestId}.";
                    _logger
                        .ForContext("Tag", "Metric")
                        .ForContext("Subtag", "SocketCount")
                        .Debug(
                        nme,
                        logMsg,
                        Interlocked.Read(ref _socketCount),
                        messageType,
                        req.Id);
                    throw;
                }

                if (dealer.TrySendMultipartMessage(req.Message))
                {
                    _logger.Debug(
                        "Request {RequestId} {Message} sent to {Peer}.",
                        req.Id,
                        messageType,
                        req.Peer);
                }
                else
                {
                    _logger.Debug(
                        "Failed to send {RequestId} {Message} to {Peer}.",
                        req.Id,
                        messageType,
                        req.Peer);

                    throw new SendMessageFailException(
                        $"Failed to send {messageType} to {req.Peer}.",
                        req.Peer);
                }

                foreach (var i in Enumerable.Range(0, req.ExpectedResponses))
                {
                    NetMQMessage raw = await dealer.ReceiveMultipartMessageAsync(
                        cancellationToken: cancellationToken
                    );

                    _logger.Verbose(
                        "Received a raw message with {FrameCount} frames as a reply to " +
                        "request {RequestId} from {Peer}.",
                        raw.FrameCount,
                        req.Id,
                        req.Peer
                    );
                    await channel.Writer.WriteAsync(raw, cancellationToken);
                    receivedCount += 1;
                }

                channel.Writer.Complete();
            }
            catch (Exception e)
            {
                _logger.Error(
                    e,
                    "Failed to process {RequestId} {Message}; discarding it. {e}",
                    messageType,
                    req.Id,
                    e
                );
                channel.Writer.TryComplete(e);
            }
            finally
            {
                if (req.ExpectedResponses == 0)
                {
                    // FIXME: Temporary fix to wait for a message to be sent.
                    await Task.Delay(1000);
                }

                if (incrementedSocketCount is { })
                {
                    Interlocked.Decrement(ref _socketCount);
                }

                _logger
                    .ForContext("Tag", "Metric")
                    .ForContext("Subtag", "OutboundMessageReport")
                    .Debug(
                        "Request {RequestId} {Message} " +
                        "processed in {DurationMs:F0}ms with {ReceivedCount} replies received " +
                        "out of {ExpectedCount} expected replies.",
                        req.Id,
                        messageType,
                        (DateTimeOffset.UtcNow - startedTime).TotalMilliseconds,
                        receivedCount,
                        req.ExpectedResponses);
            }
        }

        private async Task RunPoller(NetMQPoller poller)
        {
            TaskCreationOptions taskCreationOptions =
                TaskCreationOptions.DenyChildAttach |
                TaskCreationOptions.LongRunning |
                TaskCreationOptions.HideScheduler;
            await Task.Factory.StartNew(
                () =>
                {
                    // Ignore NetMQ related exceptions during NetMQPoller.Run() to stabilize
                    // tests.
                    try
                    {
                        poller.Run();
                    }
                    catch (TerminatingException)
                    {
                        _logger.Error("TerminatingException occurred during poller.Run()");
                    }
                    catch (ObjectDisposedException)
                    {
                        _logger.Error(
                            "ObjectDisposedException occurred during poller.Run()");
                    }
                    catch (Exception e)
                    {
                        _logger.Error(
                            e, "An unexpected exception ocurred during poller.Run().");
                    }
                },
                CancellationToken.None,
                taskCreationOptions,
                TaskScheduler.Default
            );
        }

        private CommunicationFailException WrapCommunicationFailException(
            Exception innerException,
            BoundPeer peer,
            Message message,
            Guid reqId
        )
        {
            const string errMsg =
                "Failed to send and receive replies from {Peer} for request " +
                "{Message} {RequestId}.";
            _logger.Error(innerException, errMsg, peer, message, reqId);
            return new CommunicationFailException(
                $"Failed to send and receive replies from {peer} for request {message}.",
                message.Type,
                peer,
                innerException
            );
        }

        private readonly struct MessageRequest
        {
            public MessageRequest(
                in Guid id,
                NetMQMessage message,
                BoundPeer peer,
                DateTimeOffset requestedTime,
                in int expectedResponses,
                Channel<NetMQMessage> channel,
                CancellationToken cancellationToken)
            {
                Id = id;
                Message = message;
                Peer = peer;
                RequestedTime = requestedTime;
                ExpectedResponses = expectedResponses;
                Channel = channel;
                CancellationToken = cancellationToken;
            }

            public Guid Id { get; }

            public NetMQMessage Message { get; }

            public BoundPeer Peer { get; }

            public DateTimeOffset RequestedTime { get; }

            public int ExpectedResponses { get; }

            public Channel<NetMQMessage> Channel { get; }

            public CancellationToken CancellationToken { get; }
        }
    }
}<|MERGE_RESOLUTION|>--- conflicted
+++ resolved
@@ -519,10 +519,6 @@
 
             string reqId = !(message.Identity is null) && message.Identity.Length == 16 ?
                 new Guid(message.Identity).ToString() : "unknown";
-<<<<<<< HEAD
-
-=======
->>>>>>> 1ee05f82
             _logger.Debug("Reply {Message} to {Identity}...", message, reqId);
 
             var ev = new AsyncManualResetEvent();
@@ -620,10 +616,6 @@
                                 Message message = _messageCodec.Decode(copied, false);
                                 string reqId = copied[0].Buffer.Length == 16 ?
                                     new Guid(copied[0].ToByteArray()).ToString() : "unknown";
-<<<<<<< HEAD
-
-=======
->>>>>>> 1ee05f82
                                 _logger
                                     .ForContext("Tag", "Metric")
                                     .ForContext("Subtag", "InboundMessageReport")
