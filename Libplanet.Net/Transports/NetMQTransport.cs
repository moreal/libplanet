#nullable disable
using System;
using System.Collections.Concurrent;
using System.Collections.Generic;
using System.Collections.Immutable;
using System.Linq;
using System.Net;
using System.Threading;
using System.Threading.Channels;
using System.Threading.Tasks;
using AsyncIO;
using Libplanet.Crypto;
using Libplanet.Net.Messages;
using Libplanet.Stun;
using NetMQ;
using NetMQ.Sockets;
using Serilog;

namespace Libplanet.Net.Transports
{
    /// <summary>
    /// Implementation of <see cref="ITransport"/> interface using NetMQ.
    /// </summary>
    public class NetMQTransport : ITransport
    {
        private readonly PrivateKey _privateKey;
        private readonly AppProtocolVersion _appProtocolVersion;
        private readonly IImmutableSet<PublicKey> _trustedAppProtocolVersionSigners;
        private readonly string _host;
        private readonly IList<IceServer> _iceServers;
        private readonly ILogger _logger;
        private readonly NetMQMessageCodec _messageCodec;
        private readonly ConcurrentDictionary<Address, (DealerSocket, DateTimeOffset)> _dealers;
        private readonly TimeSpan _dealerSocketLifetime;
        private readonly object _dealerLock;

        private NetMQQueue<Message> _replyQueue;
        private NetMQQueue<(IEnumerable<BoundPeer>, Message)> _broadcastQueue;

        private RouterSocket _router;
        private NetMQPoller _routerPoller;
        private NetMQPoller _broadcastPoller;
        private int _listenPort;
        private TurnClient _turnClient;
        private DnsEndPoint _hostEndPoint;

        private Channel<MessageRequest> _requests;
        private CancellationTokenSource _runtimeProcessorCancellationTokenSource;
        private CancellationTokenSource _runtimeCancellationTokenSource;
        private CancellationTokenSource _turnCancellationTokenSource;
        private Task _runtimeProcessor;

        private TaskCompletionSource<object> _runningEvent;
        private ConcurrentDictionary<string, TaskCompletionSource<object>> _replyCompletionSources;

        // Used only for logging.
        private long _requestCount;
        private long _socketCount;

        /// <summary>
        /// The <see cref="EventHandler"/> triggered when the different version of
        /// <see cref="Peer"/> is discovered.
        /// </summary>
        private DifferentAppProtocolVersionEncountered _differentAppProtocolVersionEncountered;

        private bool _disposed;

        static NetMQTransport()
        {
            if (!(Type.GetType("Mono.Runtime") is null))
            {
                ForceDotNet.Force();
            }
        }

        /// <summary>
        /// Creates <see cref="NetMQTransport"/> instance.
        /// </summary>
        /// <param name="privateKey"><see cref="PrivateKey"/> of the transport layer.</param>
        /// <param name="appProtocolVersion"><see cref="AppProtocolVersion"/>-typed
        /// version of the transport layer.</param>
        /// <param name="trustedAppProtocolVersionSigners"><see cref="PublicKey"/>s of parties
        /// to trust <see cref="AppProtocolVersion"/>s they signed.  To trust any party, pass
        /// <c>null</c>.</param>
        /// <param name="workers">The number of background workers (i.e., threads).</param>
        /// <param name="host">A hostname to be a part of a public endpoint, that peers use when
        /// they connect to this node.  Note that this is not a hostname to listen to;
        /// <see cref="NetMQTransport"/> always listens to 0.0.0.0 &amp; ::/0.</param>
        /// <param name="listenPort">A port number to listen to.</param>
        /// <param name="iceServers">
        /// <a href="https://en.wikipedia.org/wiki/Interactive_Connectivity_Establishment">ICE</a>
        /// servers to use for TURN/STUN.  Purposes to traverse NAT.</param>
        /// <param name="differentAppProtocolVersionEncountered">A delegate called back when a peer
        /// with one different from <paramref name="appProtocolVersion"/>, and their version is
        /// signed by a trusted party (i.e., <paramref name="trustedAppProtocolVersionSigners"/>).
        /// If this callback returns <c>false</c>, an encountered peer is ignored.  If this callback
        /// is omitted, all peers with different <see cref="AppProtocolVersion"/>s are ignored.
        /// </param>
        /// <param name="messageLifespan">
        /// The lifespan of a message.
        /// Messages generated before this value from the current time are ignored.
        /// If <c>null</c> is given, messages will not be ignored by its timestamp.</param>
        /// <param name="dealerSocketLifetime">
        /// The lifespan of a <see cref="DealerSocket"/> used for broadcasting messages.</param>
        /// <exception cref="ArgumentException">Thrown when both <paramref name="host"/> and
        /// <paramref name="iceServers"/> are <c>null</c>.</exception>
        public NetMQTransport(
            PrivateKey privateKey,
            AppProtocolVersion appProtocolVersion,
            IImmutableSet<PublicKey> trustedAppProtocolVersionSigners,
            int workers,
            string host,
            int? listenPort,
            IEnumerable<IceServer> iceServers,
            DifferentAppProtocolVersionEncountered differentAppProtocolVersionEncountered,
            TimeSpan? messageLifespan = null,
            TimeSpan? dealerSocketLifetime = null)
        {
            _logger = Log
                .ForContext<NetMQTransport>()
                .ForContext("Source", nameof(NetMQTransport));

            if (host is null && (iceServers is null || !iceServers.Any()))
            {
                throw new ArgumentException(
                    $"Swarm requires either {nameof(host)} or {nameof(iceServers)}.");
            }

            Running = false;

            _socketCount = 0;
            _privateKey = privateKey;
            _appProtocolVersion = appProtocolVersion;
            _trustedAppProtocolVersionSigners = trustedAppProtocolVersionSigners;
            _host = host;
            _iceServers = iceServers?.ToList();
            _listenPort = listenPort ?? 0;
            _differentAppProtocolVersionEncountered = differentAppProtocolVersionEncountered;
            _messageCodec = new NetMQMessageCodec(messageLifespan);

            _requests = Channel.CreateUnbounded<MessageRequest>();
            _runtimeProcessorCancellationTokenSource = new CancellationTokenSource();
            _runtimeCancellationTokenSource = new CancellationTokenSource();
            _turnCancellationTokenSource = new CancellationTokenSource();
            _requestCount = 0;
            _runtimeProcessor = Task.Factory.StartNew(
                () =>
                {
                    // Ignore NetMQ related exceptions during NetMQRuntime.Dispose() to stabilize
                    // tests
                    try
                    {
                        using var runtime = new NetMQRuntime();
                        Task[] workerTasks = Enumerable
                            .Range(0, workers)
                            .Select(_ =>
                                ProcessRuntime(_runtimeProcessorCancellationTokenSource.Token))
                            .ToArray();
                        runtime.Run(workerTasks);
                    }
                    catch (Exception e)
                        when (e is NetMQException nme || e is ObjectDisposedException ode)
                    {
                        _logger.Error(
                            e,
                            "An exception has occurred while running {TaskName}.",
                            nameof(_runtimeProcessor));
                    }
                },
                CancellationToken.None,
                TaskCreationOptions.DenyChildAttach | TaskCreationOptions.LongRunning,
                TaskScheduler.Default
            );

            ProcessMessageHandler = new AsyncDelegate<Message>();
            _dealers = new ConcurrentDictionary<Address, (DealerSocket, DateTimeOffset)>();
            _dealerLock = new object();
            _replyCompletionSources =
                new ConcurrentDictionary<string, TaskCompletionSource<object>>();
            _dealerSocketLifetime = dealerSocketLifetime ?? TimeSpan.FromMinutes(10);
        }

        /// <inheritdoc/>
        public AsyncDelegate<Message> ProcessMessageHandler { get; }

        /// <inheritdoc/>
        public Peer AsPeer => EndPoint is null
            ? new Peer(_privateKey.PublicKey, PublicIPAddress)
            : new BoundPeer(_privateKey.PublicKey, EndPoint, PublicIPAddress);

        /// <inheritdoc/>
        public DateTimeOffset? LastMessageTimestamp { get; private set; }

        /// <inheritdoc/>
        public bool Running
        {
            get => _runningEvent.Task.Status == TaskStatus.RanToCompletion;

            private set
            {
                if (value)
                {
                    _runningEvent.TrySetResult(null);
                }
                else
                {
                    _runningEvent = new TaskCompletionSource<object>();
                }
            }
        }

        internal IPAddress PublicIPAddress => _turnClient?.PublicAddress;

        internal DnsEndPoint EndPoint => _turnClient?.EndPoint ?? _hostEndPoint;

        /// <inheritdoc/>
        public async Task StartAsync(CancellationToken cancellationToken = default)
        {
            if (_disposed)
            {
                throw new ObjectDisposedException(nameof(NetMQTransport));
            }

            if (Running)
            {
                throw new TransportException("Transport is already running.");
            }

            await Initialize(cancellationToken);

            _runtimeCancellationTokenSource =
                CancellationTokenSource.CreateLinkedTokenSource(cancellationToken);
            _turnCancellationTokenSource =
                CancellationTokenSource.CreateLinkedTokenSource(cancellationToken);

            _replyQueue = new NetMQQueue<Message>();
            _broadcastQueue = new NetMQQueue<(IEnumerable<BoundPeer>, Message)>();
            _routerPoller = new NetMQPoller { _router, _replyQueue };
            _broadcastPoller = new NetMQPoller { _broadcastQueue };

            _router.ReceiveReady += ReceiveMessage;
            _replyQueue.ReceiveReady += DoReply;
            _broadcastQueue.ReceiveReady += DoBroadcast;

            List<Task> tasks = new List<Task>();

            tasks.Add(DisposeUnusedDealerSockets(
                TimeSpan.FromSeconds(10),
                _runtimeCancellationTokenSource.Token));
            tasks.Add(RunPoller(_routerPoller));
            tasks.Add(RunPoller(_broadcastPoller));

            Running = true;

            await await Task.WhenAny(tasks);
        }

        /// <inheritdoc/>
        public async Task StopAsync(
            TimeSpan waitFor,
            CancellationToken cancellationToken = default
        )
        {
            if (_disposed)
            {
                throw new ObjectDisposedException(nameof(NetMQTransport));
            }

            if (Running)
            {
                await Task.Delay(waitFor, cancellationToken);

                _broadcastQueue.ReceiveReady -= DoBroadcast;
                _replyQueue.ReceiveReady -= DoReply;
                _router.ReceiveReady -= ReceiveMessage;
                _router.Unbind($"tcp://*:{_listenPort}");

                if (_routerPoller.IsRunning)
                {
                    _routerPoller.Dispose();
                }

                if (_broadcastPoller.IsRunning)
                {
                    _broadcastPoller.Dispose();
                }

                _broadcastQueue.Dispose();
                _replyQueue.Dispose();
                _router.Dispose();
                _turnClient?.Dispose();

                lock (_dealerLock)
                {
                    foreach ((DealerSocket dealer, _) in _dealers.Values)
                    {
                        dealer.Dispose();
                    }

                    _dealers.Clear();
                }

                _runtimeCancellationTokenSource.Cancel();
                Running = false;
            }
        }

        /// <inheritdoc/>
        public void Dispose()
        {
            if (!_disposed)
            {
                _requests.Writer.Complete();
                _runtimeProcessorCancellationTokenSource.Cancel();
                _runtimeCancellationTokenSource.Cancel();
                _turnCancellationTokenSource.Cancel();
                _runtimeProcessor.Wait();

                _runtimeProcessorCancellationTokenSource.Dispose();
                _runtimeCancellationTokenSource.Dispose();
                _turnCancellationTokenSource.Dispose();
                _disposed = true;
            }
        }

        /// <inheritdoc/>
        public Task WaitForRunningAsync() => _runningEvent.Task;

        /// <inheritdoc/>
        public Task SendMessageAsync(
            BoundPeer peer,
            Message message,
            CancellationToken cancellationToken)
            => SendMessageWithReplyAsync(
                peer,
                message,
                TimeSpan.FromSeconds(3),
                0,
                false,
                cancellationToken);

        /// <inheritdoc/>
        public async Task<Message> SendMessageWithReplyAsync(
            BoundPeer peer,
            Message message,
            TimeSpan? timeout,
            CancellationToken cancellationToken)
        {
            IEnumerable<Message> replies =
                await SendMessageWithReplyAsync(
                    peer,
                    message,
                    timeout,
                    1,
                    false,
                    cancellationToken);
            Message reply = replies.First();

            return reply;
        }

        /// <inheritdoc/>
        public async Task<IEnumerable<Message>> SendMessageWithReplyAsync(
            BoundPeer peer,
            Message message,
            TimeSpan? timeout,
            int expectedResponses,
            bool returnWhenTimeout,
            CancellationToken cancellationToken
        )
        {
            if (_disposed)
            {
                throw new ObjectDisposedException(nameof(NetMQTransport));
            }

            using CancellationTokenSource cts =
                CancellationTokenSource.CreateLinkedTokenSource(
                    _runtimeCancellationTokenSource.Token,
                    cancellationToken);
            Guid reqId = Guid.NewGuid();
            try
            {
                DateTimeOffset now = DateTimeOffset.UtcNow;
                _logger.Verbose(
                    "Enqueue a request {RequestId} to {Peer}: {@Message}.",
                    reqId,
                    peer,
                    message
                );
                var tcs = new TaskCompletionSource<IEnumerable<Message>>();
                Interlocked.Increment(ref _requestCount);

                // FIXME should we also cancel tcs sender side too?
                using CancellationTokenRegistration ctr =
                    cts.Token.Register(() => tcs.TrySetCanceled());
                MessageRequest req = new MessageRequest(
                    reqId,
                    message,
                    peer,
                    now,
                    timeout,
                    expectedResponses,
                    returnWhenTimeout,
                    tcs);
                await _requests.Writer.WriteAsync(
                    req,
                    cts.Token
                );
                _logger.Verbose(
                    "Enqueued a request {RequestId} to the peer {Peer}: {@Message}; " +
                    "{LeftRequests} left.",
                    reqId,
                    peer,
                    message,
                    Interlocked.Read(ref _requestCount)
                );

                if (expectedResponses > 0)
                {
                    var replies = (await tcs.Task).ToList();
                    const string dbgMsg =
                        "Received {ReplyMessageCount} reply messages to {RequestId} " +
                        "from {Peer}: {ReplyMessages}.";
                    _logger.Debug(dbgMsg, replies.Count, reqId, peer, replies);

                    return replies;
                }
                else
                {
                    return new Message[0];
                }
            }
            catch (DifferentAppProtocolVersionException dapve)
            {
                const string errMsg =
                    "{Peer} sent a reply to {Message} {RequestId} " +
                    "with a different app protocol version.";
                _logger.Error(dapve, errMsg, message, peer, reqId);
                throw;
            }
            catch (InvalidMessageTimestampException imte)
            {
                const string errMsg =
                    "{Peer} sent a reply to {Message} {RequestId} with a stale timestamp.";
                _logger.Error(imte, errMsg, message, peer, reqId);
                throw;
            }
            catch (TimeoutException toe)
            {
                const string dbgMsg =
                    "{FName}() timed out after {Timeout} while waiting for a reply to " +
                    "{Message} {RequestId} from {Peer}.";
                _logger.Debug(
                    toe, dbgMsg, nameof(SendMessageWithReplyAsync), timeout, message, reqId, peer);
                throw;
            }
            catch (TaskCanceledException tce)
            {
                const string dbgMsg =
                    "{FName}() was cancelled while waiting for a reply to " +
                    "{Message} {RequestId} from {Peer}.";
                _logger.Debug(
                    tce, dbgMsg, nameof(SendMessageWithReplyAsync), message, reqId, peer);
                throw;
            }
            catch (Exception e)
            {
                const string errMsg =
                    "{FName}() encountered an unexpected exception while waiting for a reply to " +
                    "{Message} {RequestId} from {Peer}.";
                _logger.Error(
                    e, errMsg, nameof(SendMessageWithReplyAsync), message, reqId, peer.Address);
                throw;
            }
        }

        /// <inheritdoc/>
        public void BroadcastMessage(IEnumerable<BoundPeer> peers, Message message)
        {
            if (_disposed)
            {
                throw new ObjectDisposedException(nameof(NetMQTransport));
            }

            _broadcastQueue.Enqueue((peers, message));
        }

        /// <inheritdoc/>
        public async Task ReplyMessageAsync(Message message, CancellationToken cancellationToken)
        {
            if (_disposed)
            {
                throw new ObjectDisposedException(nameof(NetMQTransport));
            }

            string identityHex = ByteUtil.Hex(message.Identity);
            var tcs = new TaskCompletionSource<object>();
            using CancellationTokenRegistration ctr =
                cancellationToken.Register(() => tcs.TrySetCanceled());
            _replyCompletionSources.TryAdd(identityHex, tcs);
            _logger.Debug("Reply {Message} to {Identity}...", message, identityHex);
            _replyQueue.Enqueue(message);

            await tcs.Task;
            _replyCompletionSources.TryRemove(identityHex, out _);
        }

        internal async Task Initialize(CancellationToken cancellationToken = default)
        {
            _router = new RouterSocket();
            _router.Options.RouterHandover = true;

            if (_listenPort == 0)
            {
                _listenPort = _router.BindRandomPort("tcp://*");
            }
            else
            {
                _router.Bind($"tcp://*:{_listenPort}");
            }

            _logger.Information("Listening on {Port}...", _listenPort);

            if (_host is { } host)
            {
                _hostEndPoint = new DnsEndPoint(host, _listenPort);
            }
            else if (_iceServers is { } iceServers)
            {
                _turnClient = await IceServer.CreateTurnClient(_iceServers);
                await _turnClient.StartAsync(_listenPort, cancellationToken);
                if (!_turnClient.BehindNAT)
                {
                    _hostEndPoint = new DnsEndPoint(
                        _turnClient.PublicAddress.ToString(), _listenPort);
                }
            }
        }

        private void AppProtocolVersionValidator(
            byte[] identity,
            Peer remotePeer,
            AppProtocolVersion remoteVersion)
        {
            bool valid;
            if (remoteVersion.Equals(_appProtocolVersion))
            {
                valid = true;
            }
            else if (!(_trustedAppProtocolVersionSigners is null) &&
                     !_trustedAppProtocolVersionSigners.Any(remoteVersion.Verify))
            {
                valid = false;
            }
            else if (_differentAppProtocolVersionEncountered is null)
            {
                valid = false;
            }
            else
            {
                valid = _differentAppProtocolVersionEncountered(
                    remotePeer,
                    remoteVersion,
                    _appProtocolVersion);
            }

            if (!valid)
            {
                throw new DifferentAppProtocolVersionException(
                    "The version of the received message is not valid.",
                    identity,
                    _appProtocolVersion,
                    remoteVersion);
            }
        }

        private void ReceiveMessage(object sender, NetMQSocketEventArgs e)
        {
            try
            {
                NetMQMessage raw = e.Socket.ReceiveMultipartMessage();
                _logger.Verbose(
                    "A raw message [frame count: {0}] has received.",
                    raw.FrameCount
                );

                if (_runtimeCancellationTokenSource.IsCancellationRequested)
                {
                    return;
                }

                Message message = _messageCodec.Decode(
                    raw,
                    false,
                    AppProtocolVersionValidator);
                _logger.Debug(
                    "A message from {Peer} has parsed: {Message}", message.Remote, message);
                _logger.Debug("Received peer is boundpeer? {0}", message.Remote is BoundPeer);

                LastMessageTimestamp = DateTimeOffset.UtcNow;

                Task.Run(() =>
                {
                    try
                    {
                        _ = ProcessMessageHandler.InvokeAsync(message);
                    }
                    catch (Exception exc)
                    {
                        _logger.Error(
                            exc,
                            "Something went wrong during message parsing.");
                        throw;
                    }
                });
            }
            catch (DifferentAppProtocolVersionException dapve)
            {
                var differentVersion = new DifferentVersion()
                {
                    Identity = dapve.Identity,
                };
                _ = ReplyMessageAsync(differentVersion, _runtimeCancellationTokenSource.Token);
                _logger.Debug("Message from peer with a different version received.");
            }
            catch (InvalidMessageTimestampException imte)
            {
                const string logMsg =
                    "Received message has a stale timestamp: " +
                    "(timestamp: {Timestamp}, lifespan: {Lifespan}, current: {Current})";
                _logger.Debug(logMsg, imte.CreatedOffset, imte.Lifespan, imte.CurrentOffset);
            }
            catch (InvalidMessageException ex)
            {
                _logger.Error(ex, "Could not parse NetMQMessage properly; ignore.");
            }
            catch (Exception ex)
            {
                _logger.Error(
                    ex,
                    $"An unexpected exception occurred during " + nameof(ReceiveMessage) + "().");
            }
        }

        private void DoBroadcast(
            object sender,
            NetMQQueueEventArgs<(IEnumerable<BoundPeer>, Message)> e)
        {
            try
            {
                (IEnumerable<BoundPeer> peers, Message msg) = e.Queue.Dequeue();

                // FIXME Should replace with PUB/SUB model.
                IReadOnlyList<BoundPeer> peersList = peers.ToList();
                _logger.Debug("Broadcasting message: {Message} as {AsPeer}", msg, AsPeer);
                _logger.Debug("Peers to broadcast: {PeersCount}", peersList.Count);

                NetMQMessage message = _messageCodec.Encode(
                    msg,
                    _privateKey,
                    AsPeer,
                    DateTimeOffset.UtcNow,
                    _appProtocolVersion);

                lock (_dealerLock)
                {
                    peersList.AsParallel().ForAll(
                        peer =>
                        {
                            string endpoint = peer.ToNetMQAddress();
                            (DealerSocket dealer, _) = _dealers.AddOrUpdate(
                                peer.Address,
                                address => (new DealerSocket(endpoint), DateTimeOffset.UtcNow),
                                (address, pair) =>
                                {
                                    DealerSocket dealerSocket = pair.Item1;
                                    if (dealerSocket.IsDisposed)
                                    {
                                        return (new DealerSocket(endpoint), DateTimeOffset.UtcNow);
                                    }
                                    else if (
                                        dealerSocket.Options.LastEndpoint != endpoint)
                                    {
                                        dealerSocket.Dispose();
                                        return (new DealerSocket(endpoint), DateTimeOffset.UtcNow);
                                    }
                                    else
                                    {
                                        return (dealerSocket, DateTimeOffset.UtcNow);
                                    }
                                });

                            if (!dealer.TrySendMultipartMessage(message))
                            {
                                // NOTE: ObjectDisposedException can occur even the check exists.
                                // So just ignore the case and remove dealer socket.
                                _logger.Verbose("DealerSocket has been disposed.");
                                _dealers.TryRemove(peer.Address, out _);
                            }
                        });
                }
            }
            catch (Exception exc)
            {
                _logger.Error(
                    exc,
                    "Unexpected error occurred during {FName}().",
                    nameof(DoBroadcast));
            }
        }

        private void DoReply(object sender, NetMQQueueEventArgs<Message> e)
        {
            Message message = e.Queue.Dequeue();
            string identityHex = ByteUtil.Hex(
                message.Identity is { } bytes
                    ? bytes
                    : new byte[] { });
            _logger.Verbose("Dequeued reply message {Message} {Identity}", message, identityHex);
            NetMQMessage netMqMessage = _messageCodec.Encode(
                            message,
                            _privateKey,
                            AsPeer,
                            DateTimeOffset.UtcNow,
                            _appProtocolVersion);

            // FIXME The current timeout value(1 sec) is arbitrary.
            // We should make this configurable or fix it to an unneeded structure.
            if (_router.TrySendMultipartMessage(TimeSpan.FromSeconds(1), netMqMessage))
            {
                _logger.Debug(
                    "{Message} as a reply to {Identity} sent.", message, identityHex);
            }
            else
            {
                _logger.Debug(
                    "Failed to send {Message} as a reply to {Identity}.", message, identityHex);
            }

            _replyCompletionSources.TryGetValue(identityHex, out TaskCompletionSource<object> tcs);
            tcs?.TrySetResult(null);
        }

        private async Task ProcessRuntime(
            CancellationToken cancellationToken = default)
        {
            const string waitMsg = "Waiting for a new request...";
#if NETCOREAPP3_0 || NETCOREAPP3_1 || NET
            _logger.Verbose(waitMsg);
            await foreach (MessageRequest req in _requests.Reader.ReadAllAsync(cancellationToken))
            {
#else
            while (!cancellationToken.IsCancellationRequested)
            {
                _logger.Verbose(waitMsg);
                MessageRequest req = await _requests.Reader.ReadAsync(cancellationToken);
#endif
                long left = Interlocked.Decrement(ref _requestCount);
                _logger.Debug("Request taken; {Count} requests left.", left);

                try
                {
                    await ProcessRequest(req, cancellationToken);
                }
                catch (OperationCanceledException)
                {
                    _logger.Information(
                        "Cancellation requested; shutting down {FName}()...",
                        nameof(ProcessRuntime));
                    throw;
                }
                catch (Exception e)
                {
                    _logger.Error(
                        e,
                        "Failed to process {Message} {RequestId}; discarding it.",
                        req.Message,
                        req.Id);
                }

#if NETCOREAPP3_0 || NETCOREAPP3_1 || NET
                _logger.Verbose(waitMsg);
#endif
            }
        }

        private DealerSocket GetRequestDealerSocket(MessageRequest request)
        {
            try
            {
                DealerSocket dealer = new DealerSocket(request.Peer.ToNetMQAddress());
                long incrementedSocketCount = Interlocked.Increment(ref _socketCount);
                _logger
                    .ForContext("Tag", "Metric")
                    .Debug(
                    "{SocketCount} sockets open for processing request {Message} {RequestId}.",
                    incrementedSocketCount,
                    request.Message,
                    request.Id);
                return dealer;
            }
            catch (NetMQException nme)
            {
                const string logMsg =
                    "{SocketCount} sockets open for processing requests; " +
                    "failed to create an additional socket for request {Message} {RequestId}.";
                _logger
                    .ForContext("Tag", "Metric")
                    .Debug(
                    nme,
                    logMsg,
                    Interlocked.Read(ref _socketCount),
                    request.Message,
                    request.Id);
                throw;
            }
        }

        private async Task ProcessRequest(MessageRequest req, CancellationToken cancellationToken)
        {
            _logger.Debug(
                "Request {Message} {RequestId} is ready to be processed in {TimeSpan}.",
                req.Message,
                req.Id,
                DateTimeOffset.UtcNow - req.RequestedTime);
            DateTimeOffset startedTime = DateTimeOffset.UtcNow;

            using var dealer = GetRequestDealerSocket(req);
            _logger.Debug(
                "Trying to send request {Message} {RequestId} to {Peer} with timeout {Timeout}...",
                req.Message,
                req.Id,
                req.Peer,
                req.Timeout);
            var message = _messageCodec.Encode(
                req.Message,
                _privateKey,
                AsPeer,
                DateTimeOffset.UtcNow,
                _appProtocolVersion);
            var result = new List<Message>();
            TaskCompletionSource<IEnumerable<Message>> tcs = req.TaskCompletionSource;
            try
            {
                if (dealer.TrySendMultipartMessage(message))
                {
                    _logger.Debug(
                        "Request {Message} {RequestId} sent to {Peer}.",
                        req.Message,
                        req.Id,
                        req.Peer);
                }
                else
                {
                    _logger.Debug(
                        "Failed to send {Message} {RequestId} to {Peer}.",
                        req.Message,
                        req.Id,
                        req.Peer);

                    throw new MessageSendFailedException(
                        $"{nameof(DealerSocket)} failed to accept {req.Message}",
                        req.Message.Type,
                        req.Peer);
                }

                foreach (var i in Enumerable.Range(0, req.ExpectedResponses))
                {
                    try
                    {
                        NetMQMessage raw = await dealer.ReceiveMultipartMessageAsync(
                            timeout: req.Timeout,
                            cancellationToken: cancellationToken
                        );
                        _logger.Verbose(
                            "Received a raw message with {FrameCount} frames as a reply to " +
                            "request {RequestId} from {Peer}.",
                            raw.FrameCount,
                            req.Id,
                            req.Peer
                        );
                        Message reply = _messageCodec.Decode(
                            raw,
                            true,
                            AppProtocolVersionValidator);
                        _logger.Debug(
                            "A reply to request {Message} {RequestId} from {Peer} " +
                            "has parsed: {Reply}.",
                            req.Message,
                            req.Id,
                            reply.Remote,
                            reply);

                        result.Add(reply);
                    }
                    catch (TimeoutException)
                    {
                        if (req.ReturnWhenTimeout)
                        {
                            break;
                        }

                        throw;
                    }
                }

                tcs.TrySetResult(result);
                const string logMsg =
                    "Request {Message} {RequestId} with timeout {TimeoutMs:F0}ms " +
                    "processed in {DurationMs:F0}ms.";
                _logger
                    .ForContext("Tag", "Metric")
                    .Debug(
                    logMsg,
                    req.Message,
                    req.Id,
                    req.Timeout is TimeSpan t ? t.TotalMilliseconds : 0.0,
                    (DateTimeOffset.UtcNow - startedTime).TotalMilliseconds);
            }
<<<<<<< HEAD
            catch (MessageSendFailedException msfe)
            {
                tcs.TrySetException(msfe);
            }
            catch (DifferentAppProtocolVersionException dapve)
            {
                tcs.TrySetException(dapve);
            }
            catch (InvalidMessageTimestampException imte)
            {
                tcs.TrySetException(imte);
            }
            catch (InvalidMessageSignatureException imse)
            {
                tcs.TrySetException(imse);
=======
            catch (Exception e) when (
                e is DifferentAppProtocolVersionException ||
                e is InvalidTimestampException ||
                e is TimeoutException)
            {
                tcs.TrySetException(e);
                const string logMsg =
                    "Request {Message} {RequestId} with timeout {TimeoutMs:F0}ms " +
                    "processing failed in {DurationMs:F0}ms.";
                _logger
                    .ForContext("Tag", "Metric")
                    .Debug(
                    e,
                    logMsg,
                    req.Message,
                    req.Id,
                    req.Timeout is TimeSpan t ? t.TotalMilliseconds : 0.0,
                    (DateTimeOffset.UtcNow - startedTime).TotalMilliseconds);
>>>>>>> 9e61371b
            }
            finally
            {
                Interlocked.Decrement(ref _socketCount);
            }
        }

        private async Task DisposeUnusedDealerSockets(
            TimeSpan period,
            CancellationToken cancellationToken)
        {
            while (!cancellationToken.IsCancellationRequested)
            {
                try
                {
                    await Task.Delay(period, cancellationToken);
                    lock (_dealerLock)
                    {
                        _logger
                            .ForContext("Tag", "Metric")
                            .Debug("{SocketCount} sockets open for broadcasting.", _dealers.Count);
                        foreach (Address address in _dealers.Keys)
                        {
                            if (DateTimeOffset.UtcNow - _dealers[address].Item2 >
                                _dealerSocketLifetime
                                && _dealers.TryRemove(
                                    address,
                                    out (DealerSocket DealerSocket, DateTimeOffset) pair))
                            {
                                pair.DealerSocket.Dispose();
                            }
                        }
                    }
                }
                catch (OperationCanceledException e)
                {
                    _logger.Warning(
                        e,
                        "{FName}() is cancelled.",
                        nameof(DisposeUnusedDealerSockets));
                    throw;
                }
                catch (Exception e)
                {
                    _logger.Warning(
                        e,
                        "Unexpected exception occurred during {FName}().",
                        nameof(DisposeUnusedDealerSockets));
                }
            }
        }

        private Task RunPoller(NetMQPoller poller) =>
            Task.Factory.StartNew(
                () =>
                {
                    // Ignore NetMQ related exceptions during NetMQPoller.Run() to stabilize
                    // tests.
                    try
                    {
                        poller.Run();
                    }
                    catch (TerminatingException)
                    {
                        _logger.Error("TerminatingException occurred during poller.Run()");
                    }
                    catch (ObjectDisposedException)
                    {
                        _logger.Error(
                            "ObjectDisposedException occurred during poller.Run()");
                    }
                    catch (Exception e)
                    {
                        _logger.Error(
                            e, "An unexpected exception ocurred during poller.Run().");
                    }
                },
                CancellationToken.None,
                TaskCreationOptions.DenyChildAttach | TaskCreationOptions.LongRunning,
                TaskScheduler.Default
            );

        private readonly struct MessageRequest
        {
            public MessageRequest(
                in Guid id,
                Message message,
                BoundPeer peer,
                DateTimeOffset requestedTime,
                in TimeSpan? timeout,
                in int expectedResponses,
                bool returnWhenTimeout,
                TaskCompletionSource<IEnumerable<Message>> taskCompletionSource)
            {
                Id = id;
                Message = message;
                Peer = peer;
                RequestedTime = requestedTime;
                Timeout = timeout;
                ExpectedResponses = expectedResponses;
                ReturnWhenTimeout = returnWhenTimeout;
                TaskCompletionSource = taskCompletionSource;
            }

            public Guid Id { get; }

            public Message Message { get; }

            public BoundPeer Peer { get; }

            public DateTimeOffset RequestedTime { get; }

            public TimeSpan? Timeout { get; }

            public int ExpectedResponses { get; }

            public bool ReturnWhenTimeout { get; }

            public TaskCompletionSource<IEnumerable<Message>> TaskCompletionSource { get; }
        }
    }
}<|MERGE_RESOLUTION|>--- conflicted
+++ resolved
@@ -918,26 +918,11 @@
                     req.Timeout is TimeSpan t ? t.TotalMilliseconds : 0.0,
                     (DateTimeOffset.UtcNow - startedTime).TotalMilliseconds);
             }
-<<<<<<< HEAD
-            catch (MessageSendFailedException msfe)
-            {
-                tcs.TrySetException(msfe);
-            }
-            catch (DifferentAppProtocolVersionException dapve)
-            {
-                tcs.TrySetException(dapve);
-            }
-            catch (InvalidMessageTimestampException imte)
-            {
-                tcs.TrySetException(imte);
-            }
-            catch (InvalidMessageSignatureException imse)
-            {
-                tcs.TrySetException(imse);
-=======
             catch (Exception e) when (
                 e is DifferentAppProtocolVersionException ||
-                e is InvalidTimestampException ||
+                e is InvalidMessageTimestampException ||
+                e is InvalidMessageSignatureException ||
+                e is MessageSendFailedException ||
                 e is TimeoutException)
             {
                 tcs.TrySetException(e);
@@ -953,7 +938,6 @@
                     req.Id,
                     req.Timeout is TimeSpan t ? t.TotalMilliseconds : 0.0,
                     (DateTimeOffset.UtcNow - startedTime).TotalMilliseconds);
->>>>>>> 9e61371b
             }
             finally
             {
